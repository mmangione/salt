##### Primary configuration settings #####
##########################################
# This configuration file is used to manage the behavior of the Salt Master.
# Values that are commented out but have an empty line after the comment are
# defaults that do not need to be set in the config. If there is no blank line
# after the comment then the value is presented as an example and is not the
# default.

# Per default, the master will automatically include all config files
# from master.d/*.conf (master.d is a directory in the same directory
# as the main master config file).
#default_include: master.d/*.conf

# The address of the interface to bind to:
#interface: 0.0.0.0

# Whether the master should listen for IPv6 connections. If this is set to True,
# the interface option must be adjusted, too. (For example: "interface: '::'")
#ipv6: False

# The tcp port used by the publisher:
#publish_port: 4505

# The user under which the salt master will run. Salt will update all
# permissions to allow the specified user to run the master. The exception is
# the job cache, which must be deleted if this user is changed. If the
# modified files cause conflicts, set verify_env to False.
#user: root

# The port used by the communication interface. The ret (return) port is the
# interface used for the file server, authentication, job returns, etc.
#ret_port: 4506

# Specify the location of the daemon process ID file:
#pidfile: /var/run/salt-master.pid

# The root directory prepended to these options: pki_dir, cachedir,
# sock_dir, log_file, autosign_file, autoreject_file, extension_modules,
# key_logfile, pidfile, autosign_grains_dir:
#root_dir: /

# The path to the master's configuration file.
#conf_file: /etc/salt/master

# Directory used to store public key data:
#pki_dir: /etc/salt/pki/master

# Key cache. Increases master speed for large numbers of accepted
# keys. Available options: 'sched'. (Updates on a fixed schedule.)
# Note that enabling this feature means that minions will not be
# available to target for up to the length of the maintanence loop
# which by default is 60s.
#key_cache: ''

# Directory to store job and cache data:
# This directory may contain sensitive data and should be protected accordingly.
#
#cachedir: /var/cache/salt/master

# Directory for custom modules. This directory can contain subdirectories for
# each of Salt's module types such as "runners", "output", "wheel", "modules",
# "states", "returners", "engines", "utils", etc.
#extension_modules: /var/cache/salt/master/extmods

# Directory for custom modules. This directory can contain subdirectories for
# each of Salt's module types such as "runners", "output", "wheel", "modules",
# "states", "returners", "engines", "utils", etc.
# Like 'extension_modules' but can take an array of paths
#module_dirs: []

# Verify and set permissions on configuration directories at startup:
#verify_env: True

# Set the number of hours to keep old job information in the job cache:
#keep_jobs: 24

# The number of seconds to wait when the client is requesting information
# about running jobs.
#gather_job_timeout: 10

# Set the default timeout for the salt command and api. The default is 5
# seconds.
#timeout: 5

# The loop_interval option controls the seconds for the master's maintenance
# process check cycle. This process updates file server backends, cleans the
# job cache and executes the scheduler.
#loop_interval: 60

# Set the default outputter used by the salt command. The default is "nested".
#output: nested

# To set a list of additional directories to search for salt outputters, set the
# outputter_dirs option.
#outputter_dirs: []

# Set the default output file used by the salt command. Default is to output
# to the CLI and not to a file. Functions the same way as the "--out-file"
# CLI option, only sets this to a single file for all salt commands.
#output_file: None

# Return minions that timeout when running commands like test.ping
#show_timeout: True

# Tell the client to display the jid when a job is published.
#show_jid: False

# By default, output is colored. To disable colored output, set the color value
# to False.
#color: True

# Do not strip off the colored output from nested results and state outputs
# (true by default).
#strip_colors: False

# To display a summary of the number of minions targeted, the number of
# minions returned, and the number of minions that did not return, set the
# cli_summary value to True. (False by default.)
#
#cli_summary: False

# Set the directory used to hold unix sockets:
#sock_dir: /var/run/salt/master

# The master can take a while to start up when lspci and/or dmidecode is used
# to populate the grains for the master. Enable if you want to see GPU hardware
# data for your master.
#enable_gpu_grains: False

# The master maintains a job cache. While this is a great addition, it can be
# a burden on the master for larger deployments (over 5000 minions).
# Disabling the job cache will make previously executed jobs unavailable to
# the jobs system and is not generally recommended.
#job_cache: True

# Cache minion grains, pillar and mine data via the cache subsystem in the
# cachedir or a database.
#minion_data_cache: True

# Cache subsystem module to use for minion data cache.
#cache: localfs

# Enables a fast in-memory cache booster and sets the expiration time.
#memcache_expire_seconds: 0

# Set a memcache limit in items (bank + key) per cache storage (driver + driver_opts).
#memcache_max_items: 1024

# Each time a cache storage got full cleanup all the expired items not just the oldest one.
#memcache_full_cleanup: False

# Enable collecting the memcache stats and log it on `debug` log level.
#memcache_debug: False

# Store all returns in the given returner.
# Setting this option requires that any returner-specific configuration also
# be set. See https://docs.saltstack.com/en/latest/ref/returners/all/ for
# details on required configuration values. See also, event_return_queue below.
#event_return: ''

# On busy systems, enabling event_returns can cause a considerable load on
# the storage system for returners. Events can be queued on the master and
# stored in a batched fashion using a single transaction for multiple events.
# By default, events are not queued.
#event_return_queue: 0

# Only return events matching tags in a whitelist, supports glob matches.
#event_return_whitelist:
#  - salt/master/a_tag
#  - salt/run/*/ret
#
# Store all event returns **except** the tags in a blacklist, supports globs.
#event_return_blacklist:
#  - salt/master/not_this_tag
#  - salt/wheel/*/ret
#
# Passing very large events can cause the minion to consume large amounts of
# memory. This value tunes the maximum size of a message allowed onto the
# master event bus. The value is expressed in bytes.
#max_event_size: 1048576

# Windows platforms lack posix IPC and must rely on slower TCP based inter-
# process communications. Set ipc_mode to 'tcp' on such systems
#ipc_mode: ipc

# Overwrite the default tcp ports used by the minion when ipc_mode is set to 'tcp'
#tcp_master_pub_port: 4512

#tcp_master_pull_port: 4513

# By default, the master AES key rotates every 24 hours. The next command
# following a key rotation will trigger a key refresh from the minion which may
# result in minions which do not respond to the first command after a key refresh.
#
# To tell the master to ping all minions immediately after an AES key refresh, set
# ping_on_rotate to True. This should mitigate the issue where a minion does not
# appear to initially respond after a key is rotated.
#
# Note that ping_on_rotate may cause high load on the master immediately after
# the key rotation event as minions reconnect. Consider this carefully if this
# salt master is managing a large number of minions.
#
# If disabled, it is recommended to handle this event by listening for the
# 'aes_key_rotate' event with the 'key' tag and acting appropriately.
#ping_on_rotate: False

# By default, the master deletes its cache of minion data when the key for that
# minion is removed. To preserve the cache after key deletion, set
# 'preserve_minion_cache' to True.
#
# WARNING: This may have security implications if compromised minions auth with
# a previous deleted minion ID.
#preserve_minion_cache: False

# Allow or deny minions from requesting their own key revocation
#allow_minion_key_revoke: True

# If max_minions is used in large installations, the master might experience
# high-load situations because of having to check the number of connected
# minions for every authentication. This cache provides the minion-ids of
# all connected minions to all MWorker-processes and greatly improves the
# performance of max_minions.
#con_cache: False

# The master can include configuration from other files. To enable this,
# pass a list of paths to this option. The paths can be either relative or
# absolute; if relative, they are considered to be relative to the directory
# the main master configuration file lives in (this file). Paths can make use
# of shell-style globbing. If no files are matched by a path passed to this
# option, then the master will log a warning message.
#
# Include a config file from some other path:
#include: /etc/salt/extra_config
#
# Include config from several files and directories:
#include:
#  - /etc/salt/extra_config
#


#####  Large-scale tuning settings   #####
##########################################
# Max open files
#
# Each minion connecting to the master uses AT LEAST one file descriptor, the
# master subscription connection. If enough minions connect you might start
# seeing on the console (and then salt-master crashes):
#   Too many open files (tcp_listener.cpp:335)
#   Aborted (core dumped)
#
# By default this value will be the one of `ulimit -Hn`, ie, the hard limit for
# max open files.
#
# If you wish to set a different value than the default one, uncomment and
# configure this setting. Remember that this value CANNOT be higher than the
# hard limit. Raising the hard limit depends on your OS and/or distribution,
# a good way to find the limit is to search the internet. For example:
#   raise max open files hard limit debian
#
#max_open_files: 100000

# The number of worker threads to start. These threads are used to manage
# return calls made from minions to the master. If the master seems to be
# running slowly, increase the number of threads. This setting can not be
# set lower than 3.
#worker_threads: 5

# Set the ZeroMQ high water marks
# http://api.zeromq.org/3-2:zmq-setsockopt

# The listen queue size / backlog
#zmq_backlog: 1000

# The publisher interface ZeroMQPubServerChannel
#pub_hwm: 1000

<<<<<<< HEAD
# These two ZMQ HWM settings, salt_event_pub_hwm and event_publisher_pub_hwm
# are significant for masters with thousands of minions.  When these are
# insufficiently high it will manifest in random responses missing in the CLI
# and even missing from the job cache.  Masters that have fast CPUs and many
# cores with appropriate worker_threads will not need these set as high.

# On deployment with 8,000 minions, 2.4GHz CPUs, 24 cores, 32GiB memory has
# these settings:
#
#   salt_event_pub_hwm: 128000
#   event_publisher_pub_hwm: 64000
#
# ZMQ high-water-mark for SaltEvent pub socket
#salt_event_pub_hwm: 20000

# ZMQ high-water-mark for EventPublisher pub socket
#event_publisher_pub_hwm: 10000

=======
>>>>>>> 7f7ac228
# The master may allocate memory per-event and not
# reclaim it.
# To set a high-water mark for memory allocation, use
# ipc_write_buffer to set a high-water mark for message
# buffering.
# Value: In bytes. Set to 'dynamic' to have Salt select
# a value for you. Default is disabled.
#ipc_write_buffer: 'dynamic'
#

# These two batch settings, batch_safe_limit and batch_safe_size, are used to
# automatically switch to a batch mode execution. If a command would have been
# sent to more than <batch_safe_limit> minions, then run the command in
# batches of <batch_safe_size>. If no batch_safe_size is specified, a default
# of 8 will be used. If no batch_safe_limit is specified, then no automatic
# batching will occur.
#batch_safe_limit: 100
#
#batch_safe_size: 8

# Master stats enables stats events to be fired from the master at close
# to the defined interval
#master_stats: False

#master_stats_event_iter: 60


#####        Security settings       #####
##########################################
# Enable passphrase protection of Master private key.  Although a string value
# is acceptable; passwords should be stored in an external vaulting mechanism
# and retrieved via sdb. See https://docs.saltstack.com/en/latest/topics/sdb/.
# Passphrase protection is off by default but an example of an sdb profile and
# query is as follows.
#masterkeyring:
#  driver: keyring
#  service: system
#
#key_pass: sdb://masterkeyring/key_pass
#
# Enable passphrase protection of the Master signing_key. This only applies if
# master_sign_pubkey is set to True.  This is disabled by default.
#master_sign_pubkey: False

#signing_key_pass: sdb://masterkeyring/signing_pass
#
# Enable "open mode", this mode still maintains encryption, but turns off
# authentication, this is only intended for highly secure environments or for
# the situation where your keys end up in a bad state. If you run in open mode
# you do so at your own risk!
#open_mode: False

# Enable auto_accept, this setting will automatically accept all incoming
# public keys from the minions. Note that this is insecure.
#auto_accept: False

# The size of key that should be generated when creating new keys.
#keysize: 2048

# Time in minutes that an incoming public key with a matching name found in
# pki_dir/minion_autosign/keyid is automatically accepted. Expired autosign keys
# are removed when the master checks the minion_autosign directory.
# 0 equals no timeout
#autosign_timeout: 120

# If the autosign_file is specified, incoming keys specified in the
# autosign_file will be automatically accepted. This is insecure.  Regular
# expressions as well as globing lines are supported. The file must be readonly
# except for the owner. Use permissive_pki_access to allow the group write access.
#autosign_file: /etc/salt/autosign.conf
#
# Works like autosign_file, but instead allows you to specify minion IDs for
# which keys will automatically be rejected. Will override both membership in
# the autosign_file and the auto_accept setting.
#autoreject_file: /etc/salt/autoreject.conf
#
# If the autosign_grains_dir is specified, incoming keys from minons with grain
# values matching those defined in files in this directory will be accepted
# automatically. This is insecure. Minions need to be configured to send the grains.
#autosign_grains_dir: /etc/salt/autosign_grains
#
# Enable permissive access to the salt keys. This allows you to run the
# master or minion as root, but have a non-root group be given access to
# your pki_dir. To make the access explicit, root must belong to the group
# you've given access to. This is potentially quite insecure. If an autosign_file
# is specified, enabling permissive_pki_access will allow group access to that
# specific file.
#permissive_pki_access: False

# Allow users on the master access to execute specific commands on minions.
# This setting should be treated with care since it opens up execution
# capabilities to non root users. By default this capability is completely
# disabled.
#publisher_acl:
#  larry:
#    - test.ping
#    - network.*
#
# Blacklist any of the following users or modules
#
# This example would blacklist all non sudo users, including root from
# running any commands. It would also blacklist any use of the "cmd"
# module. This is completely disabled by default.
#
#publisher_acl_blacklist:
#  users:
#    - root
#    - '^(?!sudo_).*$'   #  all non sudo users
#  modules:
#    - cmd
#
# Check the list of configured users in client ACL against users on the
# system and throw errors if they do not exist.
#client_acl_verify: True

# Enforce publisher_acl & publisher_acl_blacklist when users have sudo
# access to the salt command.
#
#sudo_acl: False

# The external auth system uses the Salt auth modules to authenticate and
# validate users to access areas of the Salt system.
#external_auth:
#  pam:
#    fred:
#      - test.*
#
# Time (in seconds) for a newly generated token to live. Default: 12 hours
#token_expire: 43200

# Allow eauth users to specify the expiry time of the tokens they generate.
# A boolean applies to all users or a dictionary of whitelisted eauth backends
# and usernames may be given.
#token_expire_user_override:
#  pam:
#    - fred
#    - tom
#  ldap:
#    - gary
#
#token_expire_user_override: False

# Set to True to enable keeping the calculated user's auth list in the token
# file. This is disabled by default and the auth list is calculated or requested
# from the eauth driver each time.
#keep_acl_in_token: False

# Auth subsystem module to use to get authorized access list for a user.
# By default it's the same module used for external authentication.
# See https://docs.saltstack.com/en/latest/ref/auth/all/ for module list.
#eauth_acl_module: ''

# Allow minions to push files to the master. This is disabled by default, for
# security purposes.
#file_recv: False

# Set a hard-limit on the size of the files that can be pushed to the master.
# It will be interpreted as megabytes. Default: 100
#file_recv_max_size: 100

# Signature verification on messages published from the master.
# This causes the master to cryptographically sign all messages published to its event
# bus, and minions then verify that signature before acting on the message.
#
# This is False by default.
#
# Note that to facilitate interoperability with masters and minions that are different
# versions, if sign_pub_messages is True but a message is received by a minion with
# no signature, it will still be accepted, and a warning message will be logged.
# Conversely, if sign_pub_messages is False, but a minion receives a signed
# message it will be accepted, the signature will not be checked, and a warning message
# will be logged. This behavior went away in Salt 2014.1.0 and these two situations
# will cause minion to throw an exception and drop the message.
#sign_pub_messages: False

# Signature verification on messages published from minions
# This requires that minions cryptographically sign the messages they
# publish to the master.  If minions are not signing, then log this information
# at loglevel 'INFO' and drop the message without acting on it.
#require_minion_sign_messages: False

# The below will drop messages when their signatures do not validate.
# Note that when this option is False but `require_minion_sign_messages` is True
# minions MUST sign their messages but the validity of their signatures
# is ignored.
# These two config options exist so a Salt infrastructure can be moved
# to signing minion messages gradually.
#drop_messages_signature_fail: False

# Use TLS/SSL encrypted connection between master and minion.
# Can be set to a dictionary containing keyword arguments corresponding to Python's
# 'ssl.wrap_socket' method.
# Default is None.
#ssl:
#    keyfile: <path_to_keyfile>
#    certfile: <path_to_certfile>
#    ssl_version: PROTOCOL_TLSv1_2


#####     Salt-SSH Configuration     #####
##########################################
# Define the default salt-ssh roster module to use
#roster: flat

# Pass in an alternative location for the salt-ssh `flat` roster file
#roster_file: /etc/salt/roster

# Define locations for `flat` roster files so they can be chosen when using Salt API.
# An administrator can place roster files into these locations. Then when
# calling Salt API, parameter 'roster_file' should contain a relative path to
# these locations. That is, "roster_file=/foo/roster" will be resolved as
# "/etc/salt/roster.d/foo/roster" etc. This feature prevents passing insecure
# custom rosters through the Salt API.
#
#rosters:
#  - /etc/salt/roster.d
#  - /opt/salt/some/more/rosters
#
# The ssh password to log in with.
#ssh_passwd: ''

#The target system's ssh port number.
#ssh_port: 22

# Comma-separated list of ports to scan.
#ssh_scan_ports: 22

# Scanning socket timeout for salt-ssh.
#ssh_scan_timeout: 0.01

# Boolean to run command via sudo.
#ssh_sudo: False

# Number of seconds to wait for a response when establishing an SSH connection.
#ssh_timeout: 60

# The user to log in as.
#ssh_user: root

# The log file of the salt-ssh command:
#ssh_log_file: /var/log/salt/ssh

# Pass in minion option overrides that will be inserted into the SHIM for
# salt-ssh calls. The local minion config is not used for salt-ssh. Can be
# overridden on a per-minion basis in the roster (`minion_opts`)
#ssh_minion_opts:
#  gpg_keydir: /root/gpg
#
# Set this to True to default to using ~/.ssh/id_rsa for salt-ssh
# authentication with minions
#ssh_use_home_key: False

# Set this to True to default salt-ssh to run with ``-o IdentitiesOnly=yes``.
# This option is intended for situations where the ssh-agent offers many
# different identities and allows ssh to ignore those identities and use the
# only one specified in options.
#ssh_identities_only: False

# List-only nodegroups for salt-ssh. Each group must be formed as either a
# comma-separated list, or a YAML list. This option is useful to group minions
# into easy-to-target groups when using salt-ssh. These groups can then be
# targeted with the normal -N argument to salt-ssh.
#ssh_list_nodegroups: {}

# salt-ssh has the ability to update the flat roster file if a minion is not
# found in the roster.  Set this to True to enable it.
#ssh_update_roster: False


#####    Master Module Management    #####
##########################################
# Manage how master side modules are loaded.

# Add any additional locations to look for master runners:
#runner_dirs: []

# Add any additional locations to look for master utils:
#utils_dirs: []

# Enable Cython for master side modules:
#cython_enable: False


#####      State System settings     #####
##########################################
# The state system uses a "top" file to tell the minions what environment to
# use and what modules to use. The state_top file is defined relative to the
# root of the base environment as defined in "File Server settings" below.
#state_top: top.sls

# The master_tops option replaces the external_nodes option by creating
# a plugable system for the generation of external top data. The external_nodes
# option is deprecated by the master_tops option.
#
# To gain the capabilities of the classic external_nodes system, use the
# following configuration:
#master_tops:
#  ext_nodes: <Shell command which returns yaml>
#
#master_tops: {}

# The renderer to use on the minions to render the state data
#renderer: yaml_jinja

# Default Jinja environment options for all templates except sls templates
#jinja_env:
#  block_start_string: '{%'
#  block_end_string: '%}'
#  variable_start_string: '{{'
#  variable_end_string: '}}'
#  comment_start_string: '{#'
#  comment_end_string: '#}'
#  line_statement_prefix:
#  line_comment_prefix:
#  trim_blocks: False
#  lstrip_blocks: False
#  newline_sequence: '\n'
#  keep_trailing_newline: False
#
# Jinja environment options for sls templates
#jinja_sls_env:
#  block_start_string: '{%'
#  block_end_string: '%}'
#  variable_start_string: '{{'
#  variable_end_string: '}}'
#  comment_start_string: '{#'
#  comment_end_string: '#}'
#  line_statement_prefix:
#  line_comment_prefix:
#  trim_blocks: False
#  lstrip_blocks: False
#  newline_sequence: '\n'
#  keep_trailing_newline: False
#
# The failhard option tells the minions to stop immediately after the first
# failure detected in the state execution, defaults to False
#failhard: False

# The state_verbose and state_output settings can be used to change the way
# state system data is printed to the display. By default all data is printed.
# The state_verbose setting can be set to True or False, when set to False
# all data that has a result of True and no changes will be suppressed.
#state_verbose: True

# The state_output setting controls which results will be output full multi line
# full, terse - each state will be full/terse
# mixed - only states with errors will be full
# changes - states with changes and errors will be full
# full_id, mixed_id, changes_id and terse_id are also allowed;
# when set, the state ID will be used as name in the output
#state_output: full

# The state_output_diff setting changes whether or not the output from
# successful states is returned. Useful when even the terse output of these
# states is cluttering the logs. Set it to True to ignore them.
#state_output_diff: False

# Automatically aggregate all states that have support for mod_aggregate by
# setting to 'True'. Or pass a list of state module names to automatically
# aggregate just those types.
#
#state_aggregate:
#  - pkg
#
#state_aggregate: False

# Send progress events as each function in a state run completes execution
# by setting to 'True'. Progress events are in the format
# 'salt/job/<JID>/prog/<MID>/<RUN NUM>'.
#state_events: False


#####      File Server settings      #####
##########################################
# Salt runs a lightweight file server written in zeromq to deliver files to
# minions. This file server is built into the master daemon and does not
# require a dedicated port.

# The file server works on environments passed to the master, each environment
# can have multiple root directories, the subdirectories in the multiple file
# roots cannot match, otherwise the downloaded files will not be able to be
# reliably ensured. A base environment is required to house the top file.
# Example:
#file_roots:
#  base:
#    - /srv/salt/
#  dev:
#    - /srv/salt/dev/services
#    - /srv/salt/dev/states
#  prod:
#    - /srv/salt/prod/services
#    - /srv/salt/prod/states
#
#file_roots:
#  base:
#    - /srv/salt

# The master_roots setting configures a master-only copy of the file_roots dictionary,
# used by the state compiler.
#master_roots: /srv/salt-master

# When using multiple environments, each with their own top file, the
# default behaviour is an unordered merge. To prevent top files from
# being merged together and instead to only use the top file from the
# requested environment, set this value to 'same'.
#top_file_merging_strategy: merge

# To specify the order in which environments are merged, set the ordering
# in the env_order option. Given a conflict, the last matching value will
# win.
#env_order: ['base', 'dev', 'prod']
#
# If top_file_merging_strategy is set to 'same' and an environment does not
# contain a top file, the top file in the environment specified by default_top
# will be used instead.
#default_top: base

# The hash_type is the hash to use when discovering the hash of a file on
# the master server. The default is sha256, but md5, sha1, sha224, sha384 and
# sha512 are also supported.
#
# WARNING: While md5 and sha1 are also supported, do not use them due to the
# high chance of possible collisions and thus security breach.
#
# Prior to changing this value, the master should be stopped and all Salt
# caches should be cleared.
#hash_type: sha256

# The buffer size in the file server can be adjusted here:
#file_buffer_size: 1048576

# A regular expression (or a list of expressions) that will be matched
# against the file path before syncing the modules and states to the minions.
# This includes files affected by the file.recurse state.
# For example, if you manage your custom modules and states in subversion
# and don't want all the '.svn' folders and content synced to your minions,
# you could set this to '/\.svn($|/)'. By default nothing is ignored.
#file_ignore_regex:
#  - '/\.svn($|/)'
#  - '/\.git($|/)'
#
# A file glob (or list of file globs) that will be matched against the file
# path before syncing the modules and states to the minions. This is similar
# to file_ignore_regex above, but works on globs instead of regex. By default
# nothing is ignored.
#file_ignore_glob:
#  - '*.pyc'
#  - '*/somefolder/*.bak'
#  - '*.swp'
#
# File Server Backend
#
# Salt supports a modular fileserver backend system, this system allows
# the salt master to link directly to third party systems to gather and
# manage the files available to minions. Multiple backends can be
# configured and will be searched for the requested file in the order in which
# they are defined here. The default setting only enables the standard backend
# "roots" which uses the "file_roots" option.
#fileserver_backend:
#  - roots

# To use multiple backends list them in the order they are searched:
#fileserver_backend:
#  - git
#  - roots
#
# Uncomment the line below if you do not want the file_server to follow
# symlinks when walking the filesystem tree. This is set to True
# by default. Currently this only applies to the default roots
# fileserver_backend.
#fileserver_followsymlinks: True

# Uncomment the line below if you do not want symlinks to be
# treated as the files they are pointing to. By default this is set to
# False. By uncommenting the line below, any detected symlink while listing
# files on the Master will not be returned to the Minion.
#fileserver_ignoresymlinks: False

# By default, the Salt fileserver recurses fully into all defined environments
# to attempt to find files. To limit this behavior so that the fileserver only
# traverses directories with SLS files and special Salt directories like _modules,
# enable the option below. This might be useful for installations where a file root
# has a very large number of files and performance is impacted. Default is False.
#fileserver_limit_traversal: False

# The fileserver can fire events off every time the fileserver is updated,
# these are disabled by default, but can be easily turned on by setting this
# flag to True
#fileserver_events: False

# Git File Server Backend Configuration
#
# Optional parameter used to specify the provider to be used for gitfs. Must be
# either pygit2 or gitpython. If unset, then both will be tried (in that
# order), and the first one with a compatible version installed will be the
# provider that is used.
#
#gitfs_provider: pygit2
#

# Along with gitfs_password, is used to authenticate to HTTPS remotes.
#gitfs_user: ''

# Along with gitfs_user, is used to authenticate to HTTPS remotes.
# This parameter is not required if the repository does not use authentication.
#gitfs_password: ''

# By default, Salt will not authenticate to an HTTP (non-HTTPS) remote.
# This parameter enables authentication over HTTP. Enable this at your own risk.
#gitfs_insecure_auth: False

# Along with gitfs_privkey (and optionally gitfs_passphrase), is used to
# authenticate to SSH remotes. This parameter (or its per-remote counterpart)
# is required for SSH remotes.
#gitfs_pubkey: ''

# Along with gitfs_pubkey (and optionally gitfs_passphrase), is used to
# authenticate to SSH remotes. This parameter (or its per-remote counterpart)
# is required for SSH remotes.
#gitfs_privkey: ''

# This parameter is optional, required only when the SSH key being used to
# authenticate is protected by a passphrase.
#gitfs_passphrase: ''

# When using the git fileserver backend at least one git remote needs to be
# defined. The user running the salt master will need read access to the repo.
#
# The repos will be searched in order to find the file requested by a client
# and the first repo to have the file will return it.
# When using the git backend branches and tags are translated into salt
# environments.
# Note: file:// repos will be treated as a remote, so refs you want used must
# exist in that repo as *local* refs.
#gitfs_remotes:
#  - git://github.com/saltstack/salt-states.git
#  - file:///var/git/saltmaster
#
# The gitfs_ssl_verify option specifies whether to ignore ssl certificate
# errors when contacting the gitfs backend. You might want to set this to
# false if you're using a git backend that uses a self-signed certificate but
# keep in mind that setting this flag to anything other than the default of True
# is a security concern, you may want to try using the ssh transport.
#gitfs_ssl_verify: True

# The gitfs_root option gives the ability to serve files from a subdirectory
# within the repository. The path is defined relative to the root of the
# repository and defaults to the repository root.
#gitfs_root: somefolder/otherfolder
#
# The refspecs fetched by gitfs remotes
#gitfs_refspecs:
#  - '+refs/heads/*:refs/remotes/origin/*'
#  - '+refs/tags/*:refs/tags/*'


#####         Pillar settings        #####
##########################################
# Salt Pillars allow for the building of global data that can be made selectively
# available to different minions based on minion grain filtering. The Salt
# Pillar is laid out in the same fashion as the file server, with environments,
# a top file and sls files. However, pillar data does not need to be in the
# highstate format, and is generally just key/value pairs.
#pillar_roots:
#  base:
#    - /srv/pillar

#ext_pillar:
#  - hiera: /etc/hiera.yaml
#  - cmd_yaml: cat /etc/salt/yaml
#

# A list of paths to be recursively decrypted during pillar compilation.
# Entries in this list can be formatted either as a simple string, or as a
# key/value pair, with the key being the pillar location, and the value being
# the renderer to use for pillar decryption. If the former is used, the
# renderer specified by decrypt_pillar_default will be used.
#decrypt_pillar:
#  - 'foo:bar': gpg
#  - 'lorem:ipsum:dolor'
#

# The delimiter used to distinguish nested data structures in the
# decrypt_pillar option.
#decrypt_pillar_delimiter: ':'

# The default renderer used for decryption, if one is not specified for a given
# pillar key in decrypt_pillar.
#decrypt_pillar_default: gpg

# List of renderers which are permitted to be used for pillar decryption.
#decrypt_pillar_renderers:
#  - gpg

# The ext_pillar_first option allows for external pillar sources to populate
# before file system pillar. This allows for targeting file system pillar from
# ext_pillar.
#ext_pillar_first: False

# The external pillars permitted to be used on-demand using pillar.ext
#on_demand_ext_pillar:
#  - libvirt
#  - virtkey

# The pillar_gitfs_ssl_verify option specifies whether to ignore ssl certificate
# errors when contacting the pillar gitfs backend. You might want to set this to
# false if you're using a git backend that uses a self-signed certificate but
# keep in mind that setting this flag to anything other than the default of True
# is a security concern, you may want to try using the ssh transport.
#pillar_gitfs_ssl_verify: True

# The pillar_opts option adds the master configuration file data to a dict in
# the pillar called "master". This is used to set simple configurations in the
# master config file that can then be used on minions.
#pillar_opts: False

# The pillar_safe_render_error option prevents the master from passing pillar
# render errors to the minion. This is set on by default because the error could
# contain templating data which would give that minion information it shouldn't
# have, like a password! When set true the error message will only show:
#   Rendering SLS 'my.sls' failed. Please see master log for details.
#pillar_safe_render_error: True

# The pillar_source_merging_strategy option allows you to configure merging strategy
# between different sources. It accepts five values: none, recurse, aggregate, overwrite,
# or smart. None will not do any merging at all. Recurse will merge recursively mapping of data.
# Aggregate instructs aggregation of elements between sources that use the #!yamlex renderer. Overwrite
# will overwrite elements according the order in which they are processed. This is
# behavior of the 2014.1 branch and earlier. Smart guesses the best strategy based
# on the "renderer" setting and is the default value.
#pillar_source_merging_strategy: smart

# Recursively merge lists by aggregating them instead of replacing them.
#pillar_merge_lists: False

# Set this option to True to force the pillarenv to be the same as the effective
# saltenv when running states. If pillarenv is specified this option will be
# ignored.
#pillarenv_from_saltenv: False

# Set this option to 'True' to force a 'KeyError' to be raised whenever an
# attempt to retrieve a named value from pillar fails. When this option is set
# to 'False', the failed attempt returns an empty string. Default is 'False'.
#pillar_raise_on_missing: False

# Git External Pillar (git_pillar) Configuration Options
#
# Specify the provider to be used for git_pillar. Must be either pygit2 or
# gitpython. If unset, then both will be tried in that same order, and the
# first one with a compatible version installed will be the provider that
# is used.
#git_pillar_provider: pygit2
#

# If the desired branch matches this value, and the environment is omitted
# from the git_pillar configuration, then the environment for that git_pillar
# remote will be base.
#git_pillar_base: master

# If the branch is omitted from a git_pillar remote, then this branch will
# be used instead
#git_pillar_branch: master

# Environment to use for git_pillar remotes. This is normally derived from
# the branch/tag (or from a per-remote env parameter), but if set this will
# override the process of deriving the env from the branch/tag name.
#git_pillar_env: ''

# Path relative to the root of the repository where the git_pillar top file
# and SLS files are located.
#git_pillar_root: ''

# Specifies whether or not to ignore SSL certificate errors when contacting
# the remote repository.
#git_pillar_ssl_verify: False

# When set to False, if there is an update/checkout lock for a git_pillar
# remote and the pid written to it is not running on the master, the lock
# file will be automatically cleared and a new lock will be obtained.
#git_pillar_global_lock: True

# Git External Pillar Authentication Options
#
# Along with git_pillar_password, is used to authenticate to HTTPS remotes.
#git_pillar_user: ''

# Along with git_pillar_user, is used to authenticate to HTTPS remotes.
# This parameter is not required if the repository does not use authentication.
#git_pillar_password: ''

# By default, Salt will not authenticate to an HTTP (non-HTTPS) remote.
# This parameter enables authentication over HTTP.
#git_pillar_insecure_auth: False

# Along with git_pillar_privkey (and optionally git_pillar_passphrase),
# is used to authenticate to SSH remotes.
#git_pillar_pubkey: ''

# Along with git_pillar_pubkey (and optionally git_pillar_passphrase),
# is used to authenticate to SSH remotes.
#git_pillar_privkey: ''

# This parameter is optional, required only when the SSH key being used
# to authenticate is protected by a passphrase.
#git_pillar_passphrase: ''

# The refspecs fetched by git_pillar remotes
#git_pillar_refspecs:
#  - '+refs/heads/*:refs/remotes/origin/*'
#  - '+refs/tags/*:refs/tags/*'

# A master can cache pillars locally to bypass the expense of having to render them
# for each minion on every request. This feature should only be enabled in cases
# where pillar rendering time is known to be unsatisfactory and any attendant security
# concerns about storing pillars in a master cache have been addressed.
#
# When enabling this feature, be certain to read through the additional ``pillar_cache_*``
# configuration options to fully understand the tunable parameters and their implications.
#
# Note: setting ``pillar_cache: True`` has no effect on targeting Minions with Pillars.
# See https://docs.saltstack.com/en/latest/topics/targeting/pillar.html
#pillar_cache: False

# If and only if a master has set ``pillar_cache: True``, the cache TTL controls the amount
# of time, in seconds, before the cache is considered invalid by a master and a fresh
# pillar is recompiled and stored. A value of 0 will cause the cache to always be valid.
#pillar_cache_ttl: 3600

# If and only if a master has set `pillar_cache: True`, one of several storage providers
# can be utilized.
#
# `disk`: The default storage backend. This caches rendered pillars to the master cache.
#         Rendered pillars are serialized and deserialized as msgpack structures for speed.
#         Note that pillars are stored UNENCRYPTED. Ensure that the master cache
#         has permissions set appropriately. (Same defaults are provided.)
#
# memory: [EXPERIMENTAL] An optional backend for pillar caches which uses a pure-Python
#         in-memory data structure for maximal performance. There are several caveats,
#         however. First, because each master worker contains its own in-memory cache,
#         there is no guarantee of cache consistency between minion requests. This
#         works best in situations where the pillar rarely if ever changes. Secondly,
#         and perhaps more importantly, this means that unencrypted pillars will
#         be accessible to any process which can examine the memory of the ``salt-master``!
#         This may represent a substantial security risk.
#
#pillar_cache_backend: disk


######        Reactor Settings        #####
###########################################
# Define a salt reactor. See https://docs.saltstack.com/en/latest/topics/reactor/
#reactor: []

# Set the TTL for the cache of the reactor configuration.
#reactor_refresh_interval: 60

# Configure the number of workers for the runner/wheel in the reactor.
#reactor_worker_threads: 10

# Define the queue size for workers in the reactor.
#reactor_worker_hwm: 10000


#####          Syndic settings       #####
##########################################
# The Salt syndic is used to pass commands through a master from a higher
# master. Using the syndic is simple. If this is a master that will have
# syndic servers(s) below it, then set the "order_masters" setting to True.
#
# If this is a master that will be running a syndic daemon for passthrough, then
# the "syndic_master" setting needs to be set to the location of the master server
# to receive commands from.

# Set the order_masters setting to True if this master will command lower
# masters' syndic interfaces.
#order_masters: False

# If this master will be running a salt syndic daemon, syndic_master tells
# this master where to receive commands from.
#syndic_master: masterofmasters

# This is the 'ret_port' of the MasterOfMaster:
#syndic_master_port: 4506

# PID file of the syndic daemon:
#syndic_pidfile: /var/run/salt-syndic.pid

# The log file of the salt-syndic daemon:
#syndic_log_file: /var/log/salt/syndic

# The behaviour of the multi-syndic when connection to a master of masters failed.
# Can specify ``random`` (default) or ``ordered``. If set to ``random``, masters
# will be iterated in random order. If ``ordered`` is specified, the configured
# order will be used.
#syndic_failover: random

# The number of seconds for the salt client to wait for additional syndics to
# check in with their lists of expected minions before giving up.
#syndic_wait: 5


#####      Peer Publish settings     #####
##########################################
# Salt minions can send commands to other minions, but only if the minion is
# allowed to. By default "Peer Publication" is disabled, and when enabled it
# is enabled for specific minions and specific commands. This allows secure
# compartmentalization of commands based on individual minions.

# The configuration uses regular expressions to match minions and then a list
# of regular expressions to match functions. The following will allow the
# minion authenticated as foo.example.com to execute functions from the test
# and pkg modules.
#peer:
#  foo.example.com:
#    - test.*
#    - pkg.*
#
# This will allow all minions to execute all commands:
#peer:
#  .*:
#    - .*
#
# This is not recommended, since it would allow anyone who gets root on any
# single minion to instantly have root on all of the minions!

# Minions can also be allowed to execute runners from the salt master.
# Since executing a runner from the minion could be considered a security risk,
# it needs to be enabled. This setting functions just like the peer setting
# except that it opens up runners instead of module functions.
#
# All peer runner support is turned off by default and must be enabled before
# using. This will enable all peer runners for all minions:
#peer_run:
#  .*:
#    - .*
#
# To enable just the manage.up runner for the minion foo.example.com:
#peer_run:
#  foo.example.com:
#    - manage.up
#


#####         Mine settings     #####
#####################################
# Restrict mine.get access from minions. By default any minion has a full access
# to get all mine data from master cache. In acl definion below, only pcre matches
# are allowed.
#mine_get:
#  .*:
#    - .*
#
# The example below enables minion foo.example.com to get 'network.interfaces' mine
# data only, minions web* to get all network.* and disk.* mine data and all other
# minions won't get any mine data.
#mine_get:
#  foo.example.com:
#    - network.interfaces
#  web.*:
#    - network.*
#    - disk.*
#


#####         Logging settings       #####
##########################################
# The location of the master log file
# The master log can be sent to a regular file, local path name, or network
# location. Remote logging works best when configured to use rsyslogd(8) (e.g.:
# ``file:///dev/log``), with rsyslogd(8) configured for network logging. The URI
# format is: <file|udp|tcp>://<host|socketpath>:<port-if-required>/<log-facility>
#log_file: file:///dev/log
#log_file: udp://loghost:10514
#log_file: /var/log/salt/master

#key_logfile: /var/log/salt/key

# The level of messages to send to the console.
# One of 'garbage', 'trace', 'debug', info', 'warning', 'error', 'critical'.
#
# The following log levels are considered INSECURE and may log sensitive data:
# ['garbage', 'trace', 'debug']
#
#log_level: warning

# The level of messages to send to the log file.
# One of 'garbage', 'trace', 'debug', 'info', 'warning', 'error', 'critical'.
# If using 'log_granular_levels' this must be set to the highest desired level.
#log_level_logfile: warning

# The date and time format used in log messages. Allowed date/time formatting
# can be seen here: http://docs.python.org/library/time.html#time.strftime
#log_datefmt: '%H:%M:%S'
#log_datefmt_logfile: '%Y-%m-%d %H:%M:%S'

# The format of the console logging messages. Allowed formatting options can
# be seen here: http://docs.python.org/library/logging.html#logrecord-attributes
#
# Console log colors are specified by these additional formatters:
#
# %(colorlevel)s
# %(colorname)s
# %(colorprocess)s
# %(colormsg)s
#
# Since it is desirable to include the surrounding brackets, '[' and ']', in
# the coloring of the messages, these color formatters also include padding as
# well.  Color LogRecord attributes are only available for console logging.
#
#log_fmt_console: '%(colorlevel)s %(colormsg)s'
#log_fmt_console: '[%(levelname)-8s] %(message)s'

#log_fmt_logfile: '%(asctime)s,%(msecs)03d [%(name)-17s][%(levelname)-8s] %(message)s'

# This can be used to control logging levels more specificically.  This
# example sets the main salt library at the 'warning' level, but sets
# 'salt.modules' to log at the 'debug' level:
#   log_granular_levels:
#     'salt': 'warning'
#     'salt.modules': 'debug'
#
#log_granular_levels: {}


#####         Node Groups           ######
##########################################
# Node groups allow for logical groupings of minion nodes. A group consists of
# a group name and a compound target. Nodgroups can reference other nodegroups
# with 'N@' classifier. Ensure that you do not have circular references.
#
#nodegroups:
#  group1: 'L@foo.domain.com,bar.domain.com,baz.domain.com or bl*.domain.com'
#  group2: 'G@os:Debian and foo.domain.com'
#  group3: 'G@os:Debian and N@group1'
#  group4:
#    - 'G@foo:bar'
#    - 'or'
#    - 'G@foo:baz'
#


#####     Range Cluster settings     #####
##########################################
# The range server (and optional port) that serves your cluster information
# https://github.com/ytoolshed/range/wiki/%22yamlfile%22-module-file-spec
#
#range_server: range:80


#####  Windows Software Repo settings #####
###########################################
# Location of the repo on the master:
#winrepo_dir_ng: '/srv/salt/win/repo-ng'

# List of git repositories to include with the local repo:
#winrepo_remotes_ng:
#  - 'https://github.com/saltstack/salt-winrepo-ng.git'


#####  Windows Software Repo settings - Pre 2015.8 #####
########################################################
# Legacy repo settings for pre-2015.8 Windows minions.
#
# Location of the repo on the master:
#winrepo_dir: '/srv/salt/win/repo'

# Location of the master's repo cache file:
#winrepo_mastercachefile: '/srv/salt/win/repo/winrepo.p'
#
# List of git repositories to include with the local repo:
#winrepo_remotes:
#  - 'https://github.com/saltstack/salt-winrepo.git'

# The refspecs fetched by winrepo remotes
#winrepo_refspecs:
#  - '+refs/heads/*:refs/remotes/origin/*'
#  - '+refs/tags/*:refs/tags/*'


#####      Returner settings          ######
############################################
# Which returner(s) will be used for minion's result:
#return: mysql


######    Miscellaneous  settings     ######
############################################
# Default match type for filtering events tags: startswith, endswith, find, regex, fnmatch
#event_match_type: startswith

# Save runner returns to the job cache
#runner_returns: False

# Permanently include any available Python 3rd party modules into thin and minimal Salt
# when they are generated for Salt-SSH or other purposes.
# The modules should be named by the names they are actually imported inside the Python.
# The value of the parameters can be either one module or a comma separated list of them.
#thin_extra_mods: foo,bar
#min_extra_mods: foo,bar,baz
#


######      Keepalive settings        ######
############################################
# Warning: Failure to set TCP keepalives on the salt-master can result in
# not detecting the loss of a minion when the connection is lost or when
# it's host has been terminated without first closing the socket.
# Salt's Presence System depends on this connection status to know if a minion
# is "present".
# ZeroMQ now includes support for configuring SO_KEEPALIVE if supported by
# the OS. If connections between the minion and the master pass through
# a state tracking device such as a firewall or VPN gateway, there is
# the risk that it could tear down the connection the master and minion
# without informing either party that their connection has been taken away.
# Enabling TCP Keepalives prevents this from happening.

# Overall state of TCP Keepalives, enable (1 or True), disable (0 or False)
# or leave to the OS defaults (-1), on Linux, typically disabled. Default True, enabled.
#tcp_keepalive: True

# How long before the first keepalive should be sent in seconds. Default 300
# to send the first keepalive after 5 minutes, OS default (-1) is typically 7200 seconds
# on Linux see /proc/sys/net/ipv4/tcp_keepalive_time.
#tcp_keepalive_idle: 300

# How many lost probes are needed to consider the connection lost. Default -1
# to use OS defaults, typically 9 on Linux, see /proc/sys/net/ipv4/tcp_keepalive_probes.
#tcp_keepalive_cnt: -1

# How often, in seconds, to send keepalives after the first one. Default -1 to
# use OS defaults, typically 75 seconds on Linux, see
# /proc/sys/net/ipv4/tcp_keepalive_intvl.
#tcp_keepalive_intvl: -1
<|MERGE_RESOLUTION|>--- conflicted
+++ resolved
@@ -274,27 +274,6 @@
 # The publisher interface ZeroMQPubServerChannel
 #pub_hwm: 1000
 
-<<<<<<< HEAD
-# These two ZMQ HWM settings, salt_event_pub_hwm and event_publisher_pub_hwm
-# are significant for masters with thousands of minions.  When these are
-# insufficiently high it will manifest in random responses missing in the CLI
-# and even missing from the job cache.  Masters that have fast CPUs and many
-# cores with appropriate worker_threads will not need these set as high.
-
-# On deployment with 8,000 minions, 2.4GHz CPUs, 24 cores, 32GiB memory has
-# these settings:
-#
-#   salt_event_pub_hwm: 128000
-#   event_publisher_pub_hwm: 64000
-#
-# ZMQ high-water-mark for SaltEvent pub socket
-#salt_event_pub_hwm: 20000
-
-# ZMQ high-water-mark for EventPublisher pub socket
-#event_publisher_pub_hwm: 10000
-
-=======
->>>>>>> 7f7ac228
 # The master may allocate memory per-event and not
 # reclaim it.
 # To set a high-water mark for memory allocation, use
