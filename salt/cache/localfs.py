--- conflicted
+++ resolved
@@ -4,17 +4,10 @@
 
 .. versionadded:: 2016.11.0
 
-<<<<<<< HEAD
-The `localfs` Minion cache module is the default cache module and does not
-require any configuration.
-
-Expirations can be set in the relevant config file (``/etc/salt/master`` for
-=======
 The ``localfs`` Minion cache module is the default cache module and does not
 require any configuration.
 
 Expiration values can be set in the relevant config file (``/etc/salt/master`` for
->>>>>>> d7d3d680
 the master, ``/etc/salt/cloud`` for Salt Cloud, etc).
 '''
 from __future__ import absolute_import
