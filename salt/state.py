--- conflicted
+++ resolved
@@ -69,12 +69,9 @@
     'fail_hard',
     'onlyif',
     'order',
-<<<<<<< HEAD
     'prereq',
     'prereq_in',
     'prerequired',
-=======
->>>>>>> 8fe84691
     'reload_modules',
     'reload_grains',
     'reload_pillar',
@@ -92,13 +89,10 @@
     '__pub_ret',
     '__pub_pid',
     '__pub_tgt_type',
-<<<<<<< HEAD
     '__prereq__',
-])
-=======
     ])
+
 STATE_INTERNAL_KEYWORDS = STATE_REQUISITE_KEYWORDS.union(STATE_REQUISITE_IN_KEYWORDS).union(STATE_RUNTIME_KEYWORDS)
->>>>>>> 8fe84691
 
 
 def _odict_hashable(self):
