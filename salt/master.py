--- conflicted
+++ resolved
@@ -2270,11 +2270,6 @@
 
             # Get the returner's save_load arg_spec.
             try:
-<<<<<<< HEAD
-                fstr = '{0}.save_load'.format(self.opts['ext_job_cache'])
-                self.mminion.returners[fstr](clear_load['jid'], clear_load, minions=minions)
-            except KeyError:
-=======
                 arg_spec = salt.utils.args.get_function_argspec(fstr)
 
                 # Check if 'minions' is included in returner's save_load arg_spec.
@@ -2289,7 +2284,6 @@
                     )
             except AttributeError:
                 save_load_func = False
->>>>>>> f2a2c2bf
                 log.critical(
                     'The specified returner used for the external job cache '
                     '"{0}" does not have a save_load function!'.format(
