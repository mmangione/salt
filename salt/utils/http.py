# -*- coding: utf-8 -*-
'''
Utils for making various web calls. Primarily designed for REST, SOAP, webhooks
and the like, but also useful for basic HTTP testing.

.. versionaddedd:: 2015.2
'''

# Import python libs
from __future__ import absolute_import
import pprint
import os.path
import json
import logging
<<<<<<< HEAD
=======
# pylint: disable=no-name-in-module
import salt.ext.six.moves.http_cookiejar
import salt.ext.six.moves.urllib as urllib
# pylint: enable=no-name-in-module
from salt.ext.six import string_types
>>>>>>> bcad307c
from salt._compat import ElementTree as ET

import ssl
try:
    from ssl import CertificateError  # pylint: disable=E0611
    from ssl import match_hostname  # pylint: disable=E0611
    HAS_MATCHHOSTNAME = True
except ImportError:
    try:
        from backports.ssl_match_hostname import CertificateError
        from backports.ssl_match_hostname import match_hostname
        HAS_MATCHHOSTNAME = True
    except ImportError:
        try:
            from salt.ext.ssl_match_hostname import CertificateError
            from salt.ext.ssl_match_hostname import match_hostname
            HAS_MATCHHOSTNAME = True
        except ImportError:
            HAS_MATCHHOSTNAME = False
import socket
<<<<<<< HEAD
import urllib2
=======
>>>>>>> bcad307c

# Import salt libs
import salt.utils
import salt.utils.xmlutil as xml
import salt.loader
import salt.config
import salt.version
from salt.template import compile_template
from salt import syspaths
import salt.ext.six.moves.http_client  # pylint: disable=no-name-in-module

# Import 3rd party libs
import salt.ext.six as six
# pylint: disable=import-error,no-name-in-module
import salt.ext.six.moves.http_client
import salt.ext.six.moves.http_cookiejar
# pylint: enable=import-error,no-name-in-module
try:
    import requests
    HAS_REQUESTS = True
except ImportError:
    HAS_REQUESTS = False

try:
    import msgpack
    HAS_MSGPACK = True
except ImportError:
    HAS_MSGPACK = False

try:
    import certifi
    HAS_CERTIFI = True
except ImportError:
    HAS_CERTIFI = False

log = logging.getLogger(__name__)
JARFILE = os.path.join(syspaths.CACHE_DIR, 'cookies.txt')
SESSIONJARFILE = os.path.join(syspaths.CACHE_DIR, 'cookies.session.p')
USERAGENT = 'Salt/{0}'.format(salt.version.__version__)


def query(url,
          method='GET',
          params=None,
          data=None,
          data_file=None,
          header_dict=None,
          header_list=None,
          header_file=None,
          username=None,
          password=None,
          auth=None,
          decode=False,
          decode_type='auto',
          status=False,
          headers=False,
          text=False,
          cookies=None,
          cookie_jar=JARFILE,
          cookie_format='lwp',
          persist_session=False,
          session_cookie_jar=SESSIONJARFILE,
          data_render=False,
          data_renderer=None,
          header_render=False,
          header_renderer=None,
          template_dict=None,
          test=False,
          test_url=None,
          node='minion',
          port=80,
          opts=None,
          requests_lib=None,
          ca_bundle=None,
          verify_ssl=None,
          cert=None,
          text_out=None,
          headers_out=None,
          decode_out=None,
          stream=False,
          handle=False,
          agent=USERAGENT,
          **kwargs):
    '''
    Query a resource, and decode the return data
    '''
    ret = {}

    if opts is None:
        if node == 'master':
            opts = salt.config.master_config(
                os.path.join(syspaths.CONFIG_DIR, 'master')
            )
        elif node == 'minion':
            opts = salt.config.minion_config(
                os.path.join(syspaths.CONFIG_DIR, 'minion')
            )
        else:
            opts = {}

    if requests_lib is None:
        requests_lib = opts.get('requests_lib', False)

    if requests_lib is True:
        if HAS_REQUESTS is False:
            ret['error'] = ('http.query has been set to use requests, but the '
                            'requests library does not seem to be installed')
            log.error(ret['error'])
            return ret
    else:
        requests_log = logging.getLogger('requests')
        requests_log.setLevel(logging.WARNING)

    if ca_bundle is None:
        ca_bundle = get_ca_bundle(opts)

    if verify_ssl is None:
        verify_ssl = opts.get('verify_ssl', True)

    if cert is None:
        cert = opts.get('cert', None)

    if data_file is not None:
        data = _render(
            data_file, data_render, data_renderer, template_dict, opts
        )

    log.debug('Using {0} Method'.format(method))
    if method == 'POST':
        log.trace('POST Data: {0}'.format(pprint.pformat(data)))

    if header_file is not None:
        header_tpl = _render(
            header_file, header_render, header_renderer, template_dict, opts
        )
        if isinstance(header_tpl, dict):
            header_dict = header_tpl
        else:
            header_list = header_tpl.splitlines()

    if header_dict is None:
        header_dict = {}

    if header_list is None:
        header_list = []

    if persist_session is True and HAS_MSGPACK:
        # TODO: This is hackish; it will overwrite the session cookie jar with
        # all cookies from this one connection, rather than behaving like a
        # proper cookie jar. Unfortunately, since session cookies do not
        # contain expirations, they can't be stored in a proper cookie jar.
        if os.path.isfile(session_cookie_jar):
            with salt.utils.fopen(session_cookie_jar, 'r') as fh_:
                session_cookies = msgpack.load(fh_)
            if isinstance(session_cookies, dict):
                header_dict.update(session_cookies)
        else:
            with salt.utils.fopen(session_cookie_jar, 'w') as fh_:
                msgpack.dump('', fh_)

    for header in header_list:
        comps = header.split(':')
        if len(comps) < 2:
            continue
        header_dict[comps[0].strip()] = comps[1].strip()

    if username and password:
        auth = (username, password)
    else:
        auth = None

    if requests_lib is True:
        sess = requests.Session()
        sess.auth = auth
        sess.headers.update(header_dict)
        log.trace('Request Headers: {0}'.format(sess.headers))
        sess_cookies = sess.cookies
        sess.verify = verify_ssl
    else:
        sess_cookies = None

    if cookies is not None:
        if cookie_format == 'mozilla':
            sess_cookies = salt.ext.six.moves.http_cookiejar.MozillaCookieJar(cookie_jar)
        else:
            sess_cookies = salt.ext.six.moves.http_cookiejar.LWPCookieJar(cookie_jar)
        if not os.path.isfile(cookie_jar):
            sess_cookies.save()
        else:
            sess_cookies.load()

    if agent == USERAGENT:
        agent = '{0} http.query()'.format(agent)
    header_dict['User-agent'] = agent

    if test is True:
        if test_url is None:
            return {}
        else:
            url = test_url
            ret['test'] = True

    if requests_lib is True:
        req_kwargs = {}
        if stream is True:
            if requests.__version__[0] == '0':
                # 'stream' was called 'prefetch' before 1.0, with flipped meaning
                req_kwargs['prefetch'] = False
            else:
                req_kwargs['stream'] = True

        # Client-side cert handling
        if cert is not None:
            if isinstance(cert, six.string_types):
                if os.path.exists(cert):
                    req_kwargs['cert'] = cert
            elif isinstance(cert, tuple):
                if os.path.exists(cert[0]) and os.path.exists(cert[1]):
                    req_kwargs['cert'] = cert
            else:
                log.error('The client-side certificate path that was passed is '
                          'not valid: {0}'.format(cert))

        result = sess.request(
            method, url, params=params, data=data, **req_kwargs
        )
        result.raise_for_status()
        if stream is True or handle is True:
            return {'handle': result}

        result_status_code = result.status_code
        result_headers = result.headers
        result_text = result.text
        result_cookies = result.cookies
    else:
        request = urllib.Request(url, data)
        handlers = [
            urllib.HTTPHandler,
            urllib.HTTPCookieProcessor(sess_cookies)
        ]

        if url.startswith('https') or port == 443:
            if not HAS_MATCHHOSTNAME:
                log.warn(('match_hostname() not available, SSL hostname checking '
                         'not available. THIS CONNECTION MAY NOT BE SECURE!'))
            elif verify_ssl is False:
                log.warn(('SSL certificate verification has been explicitly '
                         'disabled. THIS CONNECTION MAY NOT BE SECURE!'))
            else:
                hostname = request.get_host()
                sock = socket.socket(socket.AF_INET, socket.SOCK_STREAM)
                sock.connect((hostname, 443))
                sockwrap = ssl.wrap_socket(
                    sock,
                    ca_certs=ca_bundle,
                    cert_reqs=ssl.CERT_REQUIRED
                )
                try:
                    match_hostname(sockwrap.getpeercert(), hostname)
                except CertificateError as exc:
                    ret['error'] = (
                        'The certificate was invalid. '
                        'Error returned was: {0}'.format(
                            pprint.pformat(exc)
                        )
                    )
                    return ret

                # Client-side cert handling
                if cert is not None:
                    cert_chain = None
                    if isinstance(cert, six.string_types):
                        if os.path.exists(cert):
                            cert_chain = (cert)
                    elif isinstance(cert, tuple):
                        if os.path.exists(cert[0]) and os.path.exists(cert[1]):
                            cert_chain = cert
                    else:
                        log.error('The client-side certificate path that was '
                                  'passed is not valid: {0}'.format(cert))
                        return
                    if hasattr(ssl, 'SSLContext'):
                        # Python >= 2.7.9
                        context = ssl.SSLContext.load_cert_chain(*cert_chain)
                        handlers.append(urllib.HTTPSHandler(context=context))  # pylint: disable=E1123
                    else:
                        # Python < 2.7.9
                        cert_kwargs = {
                            'host': request.get_host(),
                            'port': port,
                            'cert_file': cert_chain[0]
                        }
                        if len(cert_chain) > 1:
                            cert_kwargs['key_file'] = cert_chain[1]
                        handlers[0] = salt.ext.six.moves.http_client.HTTPSConnection(**cert_kwargs)

        opener = urllib.build_opener(*handlers)
        for header in header_dict:
            request.add_header(header, header_dict[header])
        request.get_method = lambda: method
        result = opener.open(request)
        if stream is True or handle is True:
            return {'handle': result}

        result_status_code = result.code
        result_headers = result.headers.headers
        result_text = result.read()

    if isinstance(result_headers, list):
        result_headers_dict = {}
        for header in result_headers:
            comps = header.split(':')
            result_headers_dict[comps[0].strip()] = ':'.join(comps[1:]).strip()
        result_headers = result_headers_dict

    log.debug('Response Status Code: {0}'.format(result_status_code))
    log.trace('Response Headers: {0}'.format(result_headers))
    log.trace('Response Cookies: {0}'.format(sess_cookies))
    try:
        log.trace('Response Text: {0}'.format(result_text))
    except UnicodeEncodeError as exc:
        log.trace(('Cannot Trace Log Response Text: {0}. This may be due to '
                  'incompatibilities between requests and logging.').format(exc))

    if text_out is not None and os.path.exists(text_out):
        with salt.utils.fopen(text_out, 'w') as tof:
            tof.write(result_text)

    if headers_out is not None and os.path.exists(headers_out):
        with salt.utils.fopen(headers_out, 'w') as hof:
            hof.write(result_headers)

    if cookies is not None:
        sess_cookies.save()

    if persist_session is True and HAS_MSGPACK:
        # TODO: See persist_session above
        if 'set-cookie' in result_headers:
            with salt.utils.fopen(session_cookie_jar, 'w') as fh_:
                session_cookies = result_headers.get('set-cookie', None)
                if session_cookies is not None:
                    msgpack.dump({'Cookie': session_cookies}, fh_)
                else:
                    msgpack.dump('', fh_)

    if status is True:
        ret['status'] = result_status_code

    if headers is True:
        ret['headers'] = result_headers

    if decode is True:
        if decode_type == 'auto':
            content_type = result_headers.get(
                'content-type', 'application/json'
            )
            if 'xml' in content_type:
                decode_type = 'xml'
            elif 'json' in content_type:
                decode_type = 'json'
            else:
                decode_type = 'plain'

        valid_decodes = ('json', 'xml', 'plain')
        if decode_type not in valid_decodes:
            ret['error'] = (
                'Invalid decode_type specified. '
                'Valid decode types are: {0}'.format(
                    pprint.pformat(valid_decodes)
                )
            )
            log.error(ret['error'])
            return ret

        if decode_type == 'json':
            ret['dict'] = json.loads(result_text)
        elif decode_type == 'xml':
            ret['dict'] = []
            items = ET.fromstring(result_text)
            for item in items:
                ret['dict'].append(xml.to_dict(item))
        else:
            text = True

        if decode_out and os.path.exists(decode_out):
            with salt.utils.fopen(decode_out, 'w') as dof:
                dof.write(result_text)

    if text is True:
        ret['text'] = result_text

    return ret


def get_ca_bundle(opts=None):
    '''
    Return the location of the ca bundle file. See the following article:

        http://tinyurl.com/k7rx42a
    '''
    if hasattr(get_ca_bundle, '__return_value__'):
        return get_ca_bundle.__return_value__

    if opts is None:
        opts = {}

    opts_bundle = opts.get('ca_bundle', None)
    if opts_bundle is not None and os.path.exists(opts_bundle):
        return opts_bundle

    file_roots = opts.get('file_roots', {'base': [syspaths.SRV_ROOT_DIR]})
    salt_root = file_roots['base'][0]
    log.debug('file_roots is {0}'.format(salt_root))

    # Please do not change the order without good reason
    for path in (
        # Check Salt first
        os.path.join(salt_root, 'cacert.pem'),
        os.path.join(salt_root, 'ca-bundle.crt'),
        # Debian has paths that often exist on other distros
        '/etc/ssl/certs/ca-certificates.crt',
        # RedHat is also very common
        '/etc/pki/tls/certs/ca-bundle.crt',
        '/etc/pki/tls/certs/ca-bundle.trust.crt',
        # RedHat's link for Debian compatability
        '/etc/ssl/certs/ca-bundle.crt',
        # Suse has an unusual path
        '/var/lib/ca-certificates/ca-bundle.pem',
    ):
        if os.path.exists(path):
            return path

    if salt.utils.is_windows() and HAS_CERTIFI:
        return certifi.where()

    return None


def update_ca_bundle(
        target=None,
        source=None,
        opts=None,
        merge_files=None,
    ):
    '''
    Attempt to update the CA bundle file from a URL

    If not specified, the local location on disk (``target``) will be
    auto-detected, if possible. If it is not found, then a new location on disk
    will be created and updated.

    The default ``source`` is:

        http://curl.haxx.se/ca/cacert.pem

    This is based on the information at:

        http://curl.haxx.se/docs/caextract.html

    A string or list of strings representing files to be appended to the end of
    the CA bundle file may also be passed through as ``merge_files``.
    '''
    if opts is None:
        opts = {}

    if target is None:
        target = get_ca_bundle(opts)

    if target is None:
        log.error('Unable to detect location to write CA bundle to')
        return

    if source is None:
        source = opts.get('ca_bundle_url', 'http://curl.haxx.se/ca/cacert.pem')

    log.debug('Attempting to download {0} to {1}'.format(source, target))
    query(
        source,
        text=True,
        decode=False,
        headers=False,
        status=False,
        text_out=target
    )

    if merge_files is not None:
        if isinstance(merge_files, six.string_types):
            merge_files = [merge_files]

        if not isinstance(merge_files, list):
            log.error('A value was passed as merge_files which was not either '
                      'a string or a list')
            return

        merge_content = ''

        for cert_file in merge_files:
            if os.path.exists(cert_file):
                log.debug(
                    'Queueing up {0} to be appended to {1}'.format(
                        cert_file, target
                    )
                )
                try:
                    with salt.utils.fopen(cert_file, 'r') as fcf:
                        merge_content = '\n'.join((merge_content, fcf.read()))
                except IOError as exc:
                    log.error(
                        'Reading from {0} caused the following error: {1}'.format(
                            cert_file, exc
                        )
                    )

        if merge_content:
            log.debug('Appending merge_files to {0}'.format(target))
            try:
                with salt.utils.fopen(target, 'a') as tfp:
                    tfp.write('\n')
                    tfp.write(merge_content)
            except IOError as exc:
                log.error(
                    'Writing to {0} caused the following error: {1}'.format(
                        target, exc
                    )
                )


def _render(template, render, renderer, template_dict, opts):
    '''
    Render a template
    '''
    if render:
        if template_dict is None:
            template_dict = {}
        if not renderer:
            renderer = opts.get('renderer', 'yaml_jinja')
        rend = salt.loader.render(opts, {})
        return compile_template(template, rend, renderer, **template_dict)
    with salt.utils.fopen(template, 'r') as fh_:
        return fh_.read()<|MERGE_RESOLUTION|>--- conflicted
+++ resolved
@@ -12,14 +12,6 @@
 import os.path
 import json
 import logging
-<<<<<<< HEAD
-=======
-# pylint: disable=no-name-in-module
-import salt.ext.six.moves.http_cookiejar
-import salt.ext.six.moves.urllib as urllib
-# pylint: enable=no-name-in-module
-from salt.ext.six import string_types
->>>>>>> bcad307c
 from salt._compat import ElementTree as ET
 
 import ssl
@@ -40,10 +32,6 @@
         except ImportError:
             HAS_MATCHHOSTNAME = False
 import socket
-<<<<<<< HEAD
-import urllib2
-=======
->>>>>>> bcad307c
 
 # Import salt libs
 import salt.utils
@@ -60,6 +48,7 @@
 # pylint: disable=import-error,no-name-in-module
 import salt.ext.six.moves.http_client
 import salt.ext.six.moves.http_cookiejar
+import salt.ext.six.moves.urllib as urllib
 # pylint: enable=import-error,no-name-in-module
 try:
     import requests
