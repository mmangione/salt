# -*- coding: utf-8 -*-
'''
Utility functions for salt.cloud
'''

from __future__ import absolute_import

# Import python libs
import os
import sys
import stat
import codecs
import shutil
import hashlib
import socket
import tempfile
import time
import subprocess
import multiprocessing
import logging
import pipes
import msgpack
import traceback
import copy
import re
import uuid
import salt.ext.six as six


# Let's import pwd and catch the ImportError. We'll raise it if this is not
# Windows
try:
    import pwd
except ImportError:
    if not sys.platform.lower().startswith('win'):
        # We can't use salt.utils.is_windows() from the import a little down
        # because that will cause issues under windows at install time.
        raise

try:
    import salt.utils.smb
    HAS_SMB = True
except ImportError:
    HAS_SMB = False

# Import salt libs
import salt.crypt
import salt.client
import salt.config
import salt.utils
import salt.utils.event
from salt import syspaths
from salt.utils import vt
from salt.utils.nb_popen import NonBlockingPopen
from salt.utils.yamldumper import SafeOrderedDumper
from salt.utils.validate.path import is_writeable

# Import salt cloud libs
import salt.cloud
from salt.exceptions import (
    SaltCloudConfigError,
    SaltCloudException,
    SaltCloudSystemExit,
    SaltCloudExecutionTimeout,
    SaltCloudExecutionFailure,
    SaltCloudPasswordError
)

# Import third party libs
from jinja2 import Template
import yaml

try:
    import getpass
    HAS_GETPASS = True
except ImportError:
    HAS_GETPASS = False

NSTATES = {
    0: 'running',
    1: 'rebooting',
    2: 'terminated',
    3: 'pending',
}

SSH_PASSWORD_PROMP_RE = re.compile(r'(?:.*)[Pp]assword(?: for .*)?:', re.M)

# Get logging started
log = logging.getLogger(__name__)


def __render_script(path, vm_=None, opts=None, minion=''):
    '''
    Return the rendered script
    '''
    log.info('Rendering deploy script: {0}'.format(path))
    try:
        with salt.utils.fopen(path, 'r') as fp_:
            template = Template(fp_.read())
            return str(template.render(opts=opts, vm=vm_, minion=minion))
    except AttributeError:
        # Specified renderer was not found
        with salt.utils.fopen(path, 'r') as fp_:
            return fp_.read()


def os_script(os_, vm_=None, opts=None, minion=''):
    '''
    Return the script as a string for the specific os
    '''
    if minion:
        minion = salt_config_to_yaml(minion)

    if os.path.isabs(os_):
        # The user provided an absolute path to the deploy script, let's use it
        return __render_script(os_, vm_, opts, minion)

    if os.path.isabs('{0}.sh'.format(os_)):
        # The user provided an absolute path to the deploy script, although no
        # extension was provided. Let's use it anyway.
        return __render_script('{0}.sh'.format(os_), vm_, opts, minion)

    for search_path in opts['deploy_scripts_search_path']:
        if os.path.isfile(os.path.join(search_path, os_)):
            return __render_script(
                os.path.join(search_path, os_), vm_, opts, minion
            )

        if os.path.isfile(os.path.join(search_path, '{0}.sh'.format(os_))):
            return __render_script(
                os.path.join(search_path, '{0}.sh'.format(os_)),
                vm_, opts, minion
            )
    # No deploy script was found, return an empty string
    return ''


def gen_keys(keysize=2048):
    '''
    Generate Salt minion keys and return them as PEM file strings
    '''
    # Mandate that keys are at least 2048 in size
    if keysize < 2048:
        keysize = 2048
    tdir = tempfile.mkdtemp()

    salt.crypt.gen_keys(tdir, 'minion', keysize)
    priv_path = os.path.join(tdir, 'minion.pem')
    pub_path = os.path.join(tdir, 'minion.pub')
    with salt.utils.fopen(priv_path) as fp_:
        priv = fp_.read()
    with salt.utils.fopen(pub_path) as fp_:
        pub = fp_.read()
    shutil.rmtree(tdir)
    return priv, pub


def accept_key(pki_dir, pub, id_):
    '''
    If the master config was available then we will have a pki_dir key in
    the opts directory, this method places the pub key in the accepted
    keys dir and removes it from the unaccepted keys dir if that is the case.
    '''
    for key_dir in ('minions', 'minions_pre', 'minions_rejected'):
        key_path = os.path.join(pki_dir, key_dir)
        if not os.path.exists(key_path):
            os.makedirs(key_path)

    key = os.path.join(pki_dir, 'minions', id_)
    with salt.utils.fopen(key, 'w+') as fp_:
        fp_.write(pub)

    oldkey = os.path.join(pki_dir, 'minions_pre', id_)
    if os.path.isfile(oldkey):
        with salt.utils.fopen(oldkey) as fp_:
            if fp_.read() == pub:
                os.remove(oldkey)


def remove_key(pki_dir, id_):
    '''
    This method removes a specified key from the accepted keys dir
    '''
    key = os.path.join(pki_dir, 'minions', id_)
    if os.path.isfile(key):
        os.remove(key)
        log.debug('Deleted {0!r}'.format(key))


def rename_key(pki_dir, id_, new_id):
    '''
    Rename a key, when an instance has also been renamed
    '''
    oldkey = os.path.join(pki_dir, 'minions', id_)
    newkey = os.path.join(pki_dir, 'minions', new_id)
    if os.path.isfile(oldkey):
        os.rename(oldkey, newkey)


def minion_config(opts, vm_):
    '''
    Return a minion's configuration for the provided options and VM
    '''

    # Let's get a copy of the salt minion default options
    minion = copy.deepcopy(salt.config.DEFAULT_MINION_OPTS)
    # Some default options are Null, let's set a reasonable default
    minion.update(
        log_level='info',
        log_level_logfile='info'
    )

    # Now, let's update it to our needs
    minion['id'] = vm_['name']
    master_finger = salt.config.get_cloud_config_value('master_finger', vm_, opts)
    if master_finger is not None:
        minion['master_finger'] = master_finger
    minion.update(
        # Get ANY defined minion settings, merging data, in the following order
        # 1. VM config
        # 2. Profile config
        # 3. Global configuration
        salt.config.get_cloud_config_value(
            'minion', vm_, opts, default={}, search_global=True
        )
    )

    make_master = salt.config.get_cloud_config_value('make_master', vm_, opts)
    if 'master' not in minion and make_master is not True:
        raise SaltCloudConfigError(
            'A master setting was not defined in the minion\'s configuration.'
        )

    # Get ANY defined grains settings, merging data, in the following order
    # 1. VM config
    # 2. Profile config
    # 3. Global configuration
    minion.setdefault('grains', {}).update(
        salt.config.get_cloud_config_value(
            'grains', vm_, opts, default={}, search_global=True
        )
    )
    return minion


def master_config(opts, vm_):
    '''
    Return a master's configuration for the provided options and VM
    '''
    # Let's get a copy of the salt master default options
    master = copy.deepcopy(salt.config.DEFAULT_MASTER_OPTS)
    # Some default options are Null, let's set a reasonable default
    master.update(
        log_level='info',
        log_level_logfile='info'
    )

    # Get ANY defined master setting, merging data, in the following order
    # 1. VM config
    # 2. Profile config
    # 3. Global configuration
    master.update(
        salt.config.get_cloud_config_value(
            'master', vm_, opts, default={}, search_global=True
        )
    )
    return master


def salt_config_to_yaml(configuration, line_break='\n'):
    '''
    Return a salt configuration dictionary, master or minion, as a yaml dump
    '''
    return yaml.dump(configuration,
                     line_break=line_break,
                     default_flow_style=False,
                     Dumper=SafeOrderedDumper)


def bootstrap(vm_, opts):
    '''
    This is the primary entry point for logging into any system (POSIX or
    Windows) to install Salt. It will make the decision on its own as to which
    deploy function to call.
    '''
    if salt.config.get_cloud_config_value('deploy', vm_, opts) is False:
        return {
            'Error': {
                'No Deploy': '\'deploy\' is not enabled. Not deploying.'
            }
        }
    key_filename = salt.config.get_cloud_config_value(
        'key_filename', vm_, opts, search_global=False, default=None
    )
    if key_filename is not None and not os.path.isfile(key_filename):
        raise SaltCloudConfigError(
            'The defined ssh_keyfile {0!r} does not exist'.format(
                key_filename
            )
        )
    has_ssh_agent = False
    if opts.get('ssh_agent', False) and 'SSH_AUTH_SOCK' in os.environ:
        if stat.S_ISSOCK(os.stat(os.environ['SSH_AUTH_SOCK']).st_mode):
            has_ssh_agent = True

<<<<<<< HEAD
    if key_filename is None and salt.utils.which('sshpass') is None and has_ssh_agent is False:
        raise SaltCloudSystemExit(
            'Cannot deploy salt in a VM if the \'ssh_keyfile\' setting '
            'is not set and \'sshpass\' binary is not present on the '
            'system for the password.'
        )

    if key_filename is None and ('password' not in vm_ or not vm_['password']) and has_ssh_agent is False:
=======
    if key_filename is None and ('password' not in vm_ or not vm_['password']):
>>>>>>> d3fc81eb
        raise SaltCloudSystemExit(
            'Cannot deploy salt in a VM if the \'ssh_keyfile\' setting '
            'is not set and there is no password set for the vm. '
            'Check your provider for the \'change_password\' option.'
        )

    ret = {}

    minion_conf = salt.utils.cloud.minion_config(opts, vm_)
    deploy_script_code = os_script(
        salt.config.get_cloud_config_value(
            'os', vm_, opts, default='bootstrap-salt'
        ),
        vm_, opts, minion_conf
    )

    ssh_username = salt.config.get_cloud_config_value(
        'ssh_username', vm_, opts, default='root'
    )

    deploy_kwargs = {
        'opts': opts,
        'host': vm_['ssh_host'],
        'salt_host': vm_.get('salt_host', vm_['ssh_host']),
        'username': ssh_username,
        'script': deploy_script_code,
        'name': vm_['name'],
        'has_ssh_agent': has_ssh_agent,
        'tmp_dir': salt.config.get_cloud_config_value(
            'tmp_dir', vm_, opts, default='/tmp/.saltcloud'
        ),
        'deploy_command': salt.config.get_cloud_config_value(
            'deploy_command', vm_, opts,
            default='/tmp/.saltcloud/deploy.sh',
        ),
        'start_action': opts['start_action'],
        'parallel': opts['parallel'],
        'sock_dir': opts['sock_dir'],
        'conf_file': opts['conf_file'],
        'minion_pem': vm_['priv_key'],
        'minion_pub': vm_['pub_key'],
        'keep_tmp': opts['keep_tmp'],
        'sudo': salt.config.get_cloud_config_value(
            'sudo', vm_, opts, default=(ssh_username != 'root')
        ),
        'sudo_password': salt.config.get_cloud_config_value(
            'sudo_password', vm_, opts, default=None
        ),
        'tty': salt.config.get_cloud_config_value(
            'tty', vm_, opts, default=True
        ),
        'password': salt.config.get_cloud_config_value(
            'password', vm_, opts, search_global=False
        ),
        'key_filename': key_filename,
        'script_args': salt.config.get_cloud_config_value(
            'script_args', vm_, opts
        ),
        'script_env': salt.config.get_cloud_config_value(
            'script_env', vm_, opts
        ),
        'minion_conf': minion_conf,
        'preseed_minion_keys': vm_.get('preseed_minion_keys', None),
        'display_ssh_output': salt.config.get_cloud_config_value(
            'display_ssh_output', vm_, opts, default=True
        ),
        'known_hosts_file': salt.config.get_cloud_config_value(
            'known_hosts_file', vm_, opts, default='/dev/null'
        ),
        'file_map': salt.config.get_cloud_config_value(
            'file_map', vm_, opts, default=None
        ),
    }
    # forward any info about possible ssh gateway to deploy script
    # as some providers need also a 'gateway' configuration
    if 'gateway' in vm_:
        deploy_kwargs.update({'gateway': vm_['gateway']})

    # Deploy salt-master files, if necessary
    if salt.config.get_cloud_config_value('make_master', vm_, opts) is True:
        deploy_kwargs['make_master'] = True
        deploy_kwargs['master_pub'] = vm_['master_pub']
        deploy_kwargs['master_pem'] = vm_['master_pem']
        master_conf = salt.utils.cloud.master_config(opts, vm_)
        deploy_kwargs['master_conf'] = master_conf

        if master_conf.get('syndic_master', None):
            deploy_kwargs['make_syndic'] = True

    deploy_kwargs['make_minion'] = salt.config.get_cloud_config_value(
        'make_minion', vm_, opts, default=True
    )

    win_installer = salt.config.get_cloud_config_value(
        'win_installer', vm_, opts
    )
    if win_installer:
        deploy_kwargs['win_installer'] = win_installer
        minion = salt.utils.cloud.minion_config(opts, vm_)
        deploy_kwargs['master'] = minion['master']
        deploy_kwargs['username'] = salt.config.get_cloud_config_value(
            'win_username', vm_, opts, default='Administrator'
        )
        win_pass = salt.config.get_cloud_config_value(
            'win_password', vm_, opts, default=''
        )
        if win_pass:
            deploy_kwargs['password'] = win_pass

    # Store what was used to the deploy the VM
    event_kwargs = copy.deepcopy(deploy_kwargs)
    del event_kwargs['opts']
    del event_kwargs['minion_pem']
    del event_kwargs['minion_pub']
    del event_kwargs['sudo_password']
    if 'password' in event_kwargs:
        del event_kwargs['password']
    ret['deploy_kwargs'] = event_kwargs

    fire_event(
        'event',
        'executing deploy script',
        'salt/cloud/{0}/deploying'.format(vm_['name']),
        {'kwargs': event_kwargs},
        transport=opts.get('transport', 'zeromq')
    )

    deployed = False
    if win_installer:
        deployed = deploy_windows(**deploy_kwargs)
    else:
        deployed = deploy_script(**deploy_kwargs)

    if deployed is not False:
        ret['deployed'] = True
        if deployed is not True:
            ret.update(deployed)
        log.info('Salt installed on {0}'.format(vm_['name']))
        return ret

    log.error('Failed to start Salt on host {0}'.format(vm_['name']))
    return {
        'Error': {
            'Not Deployed': 'Failed to start Salt on host {0}'.format(
                vm_['name']
            )
        }
    }


def ssh_usernames(vm_, opts, default_users=None):
    '''
    Return the ssh_usernames. Defaults to a built-in list of users for trying.
    '''
    if default_users is None:
        default_users = ['root']

    usernames = salt.config.get_cloud_config_value(
        'ssh_username', vm_, opts
    )

    if not isinstance(usernames, list):
        usernames = [usernames]

    # get rid of None's or empty names
    usernames = [x for x in usernames if x]
    # Keep a copy of the usernames the user might have provided
    initial = usernames[:]

    # Add common usernames to the list to be tested
    for name in default_users:
        if name not in usernames:
            usernames.append(name)
    # Add the user provided usernames to the end of the list since enough time
    # might need to pass before the remote service is available for logins and
    # the proper username might have passed its iteration.
    # This has detected in a CentOS 5.7 EC2 image
    usernames.extend(initial)
    return usernames


def wait_for_fun(fun, timeout=900, **kwargs):
    '''
    Wait until a function finishes, or times out
    '''
    start = time.time()
    log.debug('Attempting function {0}'.format(fun))
    trycount = 0
    while True:
        trycount += 1
        try:
            response = fun(**kwargs)
            if not isinstance(response, bool):
                return response
        except Exception as exc:
            log.debug('Caught exception in wait_for_fun: {0}'.format(exc))
            time.sleep(1)
            log.debug(
                'Retrying function {0} on  (try {1})'.format(
                    fun, trycount
                )
            )
        if time.time() - start > timeout:
            log.error('Function timed out: {0}'.format(timeout))
            return False


def wait_for_port(host, port=22, timeout=900, gateway=None):
    '''
    Wait until a connection to the specified port can be made on a specified
    host. This is usually port 22 (for SSH), but in the case of Windows
    installations, it might be port 445 (for winexe). It may also be an
    alternate port for SSH, depending on the base image.
    '''
    start = time.time()
    # Assign test ports because if a gateway is defined
    # we first want to test the gateway before the host.
    test_ssh_host = host
    test_ssh_port = port
    if gateway:
        ssh_gateway = gateway['ssh_gateway']
        ssh_gateway_port = 22
        if ':' in ssh_gateway:
            ssh_gateway, ssh_gateway_port = ssh_gateway.split(':')
        if 'ssh_gateway_port' in gateway:
            ssh_gateway_port = gateway['ssh_gateway_port']
        test_ssh_host = ssh_gateway
        test_ssh_port = ssh_gateway_port
        log.debug(
            'Attempting connection to host {0} on port {1} '
            'via gateway {2} on port {3}'.format(
                host, port, ssh_gateway, ssh_gateway_port
            )
        )
    else:
        log.debug(
            'Attempting connection to host {0} on port {1}'.format(
                host, port
            )
        )
    trycount = 0
    while True:
        trycount += 1
        try:
            sock = socket.socket(socket.AF_INET, socket.SOCK_STREAM)
            sock.settimeout(30)
            sock.connect((test_ssh_host, test_ssh_port))
            # Stop any remaining reads/writes on the socket
            sock.shutdown(socket.SHUT_RDWR)
            # Close it!
            sock.close()
            break
        except socket.error as exc:
            log.debug('Caught exception in wait_for_port: {0}'.format(exc))
            time.sleep(1)
            if time.time() - start > timeout:
                log.error('Port connection timed out: {0}'.format(timeout))
                return False
            if not gateway:
                log.debug(
                    'Retrying connection to host {0} on port {1} '
                    '(try {2})'.format(
                        test_ssh_host, test_ssh_port, trycount
                    )
                )
            else:
                log.debug(
                    'Retrying connection to Gateway {0} on port {1} '
                    '(try {2})'.format(
                        test_ssh_host, test_ssh_port, trycount
                    )
                )
    if not gateway:
        return True
    # Let the user know that his gateway is good!
    log.debug(
        'Gateway {0} on port {1} '
        'is reachable.'.format(
            test_ssh_host, test_ssh_port
        )
    )

    # Now we need to test the host via the gateway.
    # We will use netcat on the gateway to test the port
    ssh_args = []
    ssh_args.extend([
        # Don't add new hosts to the host key database
        '-oStrictHostKeyChecking=no',
        # Set hosts key database path to /dev/null, i.e., non-existing
        '-oUserKnownHostsFile=/dev/null',
        # Don't re-use the SSH connection. Less failures.
        '-oControlPath=none'
    ])
    # There should never be both a password and an ssh key passed in, so
    if 'ssh_gateway_key' in gateway:
        ssh_args.extend([
            # tell SSH to skip password authentication
            '-oPasswordAuthentication=no',
            '-oChallengeResponseAuthentication=no',
            # Make sure public key authentication is enabled
            '-oPubkeyAuthentication=yes',
            # No Keyboard interaction!
            '-oKbdInteractiveAuthentication=no',
            # Also, specify the location of the key file
            '-i {0}'.format(gateway['ssh_gateway_key'])
        ])
    # Netcat command testing remote port
    command = 'nc -z -w5 -q0 {0} {1}'.format(host, port)
    # SSH command
    pcmd = 'ssh {0} {1}@{2} -p {3} {4}'.format(
        ' '.join(ssh_args), gateway['ssh_gateway_user'], ssh_gateway,
        ssh_gateway_port, pipes.quote('date')
    )
    cmd = 'ssh {0} {1}@{2} -p {3} {4}'.format(
        ' '.join(ssh_args), gateway['ssh_gateway_user'], ssh_gateway,
        ssh_gateway_port, pipes.quote(command)
    )
    log.debug('SSH command: {0!r}'.format(cmd))

    kwargs = {'display_ssh_output': False,
              'password': gateway.get('ssh_gateway_password', None)}
    trycount = 0
    usable_gateway = False
    gateway_retries = 5
    while True:
        trycount += 1
        # test gateway usage
        if not usable_gateway:
            pstatus = _exec_ssh_cmd(pcmd, allow_failure=True, **kwargs)
            if pstatus == 0:
                usable_gateway = True
            else:
                gateway_retries -= 1
                log.error(
                    'Gateway usage seems to be broken, '
                    'password error ? Tries left: {0}'.format(gateway_retries))
            if not gateway_retries:
                raise SaltCloudExecutionFailure(
                    'SSH gateway is reachable but we can not login')
        # then try to reach out the target
        if usable_gateway:
            status = _exec_ssh_cmd(cmd, allow_failure=True, **kwargs)
            # Get the exit code of the SSH command.
            # If 0 then the port is open.
            if status == 0:
                return True
        time.sleep(1)
        if time.time() - start > timeout:
            log.error('Port connection timed out: {0}'.format(timeout))
            return False
        log.debug(
            'Retrying connection to host {0} on port {1} '
            'via gateway {2} on port {3}. (try {4})'.format(
                host, port, ssh_gateway, ssh_gateway_port,
                trycount
            )
        )


def wait_for_winexesvc(host, port, username, password, timeout=900):
    '''
    Wait until winexe connection can be established.
    '''
    start = time.time()
    log.debug(
        'Attempting winexe connection to host {0} on port {1}'.format(
            host, port
        )
    )
    creds = '-U {0}%{1} //{2}'.format(
            username, password, host)
    trycount = 0
    while True:
        trycount += 1
        try:
            # Shell out to winexe to check %TEMP%
            ret_code = win_cmd('winexe {0} "sc query winexesvc"'.format(creds))
            if ret_code == 0:
                log.debug('winexe connected...')
                return True
            log.debug('Return code was {0}'.format(ret_code))
            time.sleep(1)
        except socket.error as exc:
            log.debug('Caught exception in wait_for_winexesvc: {0}'.format(exc))
            time.sleep(1)
            if time.time() - start > timeout:
                log.error('winexe connection timed out: {0}'.format(timeout))
                return False
            log.debug(
                'Retrying winexe connection to host {0} on port {1} '
                '(try {2})'.format(
                    host, port, trycount
                )
            )


def validate_windows_cred(host, username='Administrator', password=None, retries=10):
    '''
    Check if the windows credentials are valid
    '''
    for i in xrange(retries):
        retcode = win_cmd('winexe -U {0}%{1} //{2} "hostname"'.format(
            username, password, host
        ))
        if retcode == 0:
            break
        time.sleep(1)
    return retcode == 0


def wait_for_passwd(host, port=22, ssh_timeout=15, username='root',
                    password=None, key_filename=None, maxtries=15,
                    trysleep=1, display_ssh_output=True, gateway=None,
                    known_hosts_file='/dev/null'):
    '''
    Wait until ssh connection can be accessed via password or ssh key
    '''
    trycount = 0
    while trycount < maxtries:
        connectfail = False
        try:
            kwargs = {'hostname': host,
                      'port': port,
                      'username': username,
                      'password_retries': maxtries,
                      'timeout': ssh_timeout,
                      'display_ssh_output': display_ssh_output,
                      'known_hosts_file': known_hosts_file}
            if gateway:
                kwargs['ssh_gateway'] = gateway['ssh_gateway']
                kwargs['ssh_gateway_key'] = gateway['ssh_gateway_key']
                kwargs['ssh_gateway_user'] = gateway['ssh_gateway_user']

            if key_filename:
                if not os.path.isfile(key_filename):
                    raise SaltCloudConfigError(
                        'The defined key_filename {0!r} does not exist'.format(
                            key_filename
                        )
                    )
                kwargs['key_filename'] = key_filename
                log.debug('Using {0} as the key_filename'.format(key_filename))
            elif password:
                kwargs['password'] = password
                log.debug('Using password authentication')

            trycount += 1
            log.debug(
                'Attempting to authenticate as {0} (try {1} of {2})'.format(
                    username, trycount, maxtries
                )
            )

            status = root_cmd('date', tty=False, sudo=False, **kwargs)
            if status != 0:
                connectfail = True
                if trycount < maxtries:
                    time.sleep(trysleep)
                    continue

                log.error(
                    'Authentication failed: status code {0}'.format(
                        status
                    )
                )
                return False
            if connectfail is False:
                return True
            return False
        except SaltCloudPasswordError:
            raise
        except Exception:
            if trycount >= maxtries:
                return False
            time.sleep(trysleep)


def deploy_windows(host,
                   port=445,
                   timeout=900,
                   username='Administrator',
                   password=None,
                   name=None,
                   sock_dir=None,
                   conf_file=None,
                   start_action=None,
                   parallel=False,
                   minion_pub=None,
                   minion_pem=None,
                   minion_conf=None,
                   keep_tmp=False,
                   script_args=None,
                   script_env=None,
                   port_timeout=15,
                   preseed_minion_keys=None,
                   win_installer=None,
                   master=None,
                   tmp_dir='C:\\salttmp',
                   opts=None,
                   **kwargs):
    '''
    Copy the install files to a remote Windows box, and execute them
    '''
    if not isinstance(opts, dict):
        opts = {}

    starttime = time.mktime(time.localtime())
    log.debug('Deploying {0} at {1} (Windows)'.format(host, starttime))
    if wait_for_port(host=host, port=port, timeout=port_timeout * 60) and \
                wait_for_winexesvc(host=host, port=port,
                             username=username, password=password,
                             timeout=port_timeout * 60):
        log.debug('SMB port {0} on {1} is available'.format(port, host))
        log.debug(
            'Logging into {0}:{1} as {2}'.format(
                host, port, username
            )
        )
        newtimeout = timeout - (time.mktime(time.localtime()) - starttime)

        smb_conn = salt.utils.smb.get_conn(host, username, password)

        creds = '-U {0}%{1} //{2}'.format(
            username, password, host)

        salt.utils.smb.mkdirs('salttemp', conn=smb_conn)
        salt.utils.smb.mkdirs('salt/conf/pki/minion', conn=smb_conn)
        ## minion_pub, minion_pem
        kwargs = {'hostname': host,
                  'creds': creds}

        if minion_pub:
            salt.utils.smb.put_str(minion_pub, 'salt\\conf\\pki\\minion\\minion.pub', conn=smb_conn)

        if minion_pem:
            salt.utils.smb.put_str(minion_pem, 'salt\\conf\\pki\\minion\\minion.pem', conn=smb_conn)

        # Copy over win_installer
        ## win_installer refers to a file such as:
        ## /root/Salt-Minion-0.17.0-win32-Setup.exe
        ## ..which exists on the same machine as salt-cloud
        comps = win_installer.split('/')
        local_path = '/'.join(comps[:-1])
        installer = comps[-1]
        with salt.utils.fopen(win_installer, 'rb') as inst_fh:
            smb_conn.putFile('C$', 'salttemp/{0}'.format(installer), inst_fh.read)
        # Shell out to winexe to execute win_installer
        ## We don't actually need to set the master and the minion here since
        ## the minion config file will be set next via impacket
        win_cmd('winexe {0} "c:\\salttemp\\{1} /S /master={2} /minion-name={3}"'.format(
            creds, installer, master, name
        ))

        # Copy over minion_conf
        if minion_conf:
            if not isinstance(minion_conf, dict):
                # Let's not just fail regarding this change, specially
                # since we can handle it
                raise DeprecationWarning(
                    '`salt.utils.cloud.deploy_windows` now only accepts '
                    'dictionaries for its `minion_conf` parameter. '
                    'Loading YAML...'
                )
            minion_grains = minion_conf.pop('grains', {})
            if minion_grains:
                salt.utils.smb.put_str(
                    salt_config_to_yaml(minion_grains, line_break='\r\n'),
                    'salt\\conf\\grains',
                    conn=smb_conn
                )
            # Add special windows minion configuration
            # that must be in the minion config file
            windows_minion_conf = {
                'ipc_mode': 'tcp',
                'root_dir': 'c:\\salt',
                'pki_dir': '/conf/pki/minion',
                'multiprocessing': False,
            }
            minion_conf = dict(minion_conf, **windows_minion_conf)
            salt.utils.smb.put_str(
                salt_config_to_yaml(minion_conf, line_break='\r\n'),
                'salt\\conf\\minion',
                conn=smb_conn
            )
        # Delete C:\salttmp\ and installer file
        # Unless keep_tmp is True
        if not keep_tmp:
            smb_conn.deleteFile('C$', 'salttemp/{0}'.format(installer))
            smb_conn.deleteDirectory('C$', 'salttemp')
        # Shell out to winexe to ensure salt-minion service started
        win_cmd('winexe {0} "sc stop salt-minion"'.format(
            creds,
        ))
        win_cmd('winexe {0} "sc start salt-minion"'.format(
            creds,
        ))

        # Fire deploy action
        fire_event(
            'event',
            '{0} has been deployed at {1}'.format(name, host),
            'salt/cloud/{0}/deploy_windows'.format(name),
            {'name': name},
            transport=opts.get('transport', 'zeromq')
        )

        return True
    return False


def deploy_script(host,
                  port=22,
                  timeout=900,
                  username='root',
                  password=None,
                  key_filename=None,
                  script=None,
                  name=None,
                  sock_dir=None,
                  provider=None,
                  conf_file=None,
                  start_action=None,
                  make_master=False,
                  master_pub=None,
                  master_pem=None,
                  master_conf=None,
                  minion_pub=None,
                  minion_pem=None,
                  minion_conf=None,
                  keep_tmp=False,
                  script_args=None,
                  script_env=None,
                  ssh_timeout=15,
                  make_syndic=False,
                  make_minion=True,
                  display_ssh_output=True,
                  preseed_minion_keys=None,
                  parallel=False,
                  sudo_password=None,
                  sudo=False,
                  tty=None,
                  deploy_command='/tmp/.saltcloud/deploy.sh',
                  opts=None,
                  tmp_dir='/tmp/.saltcloud',
                  file_map=None,
                  **kwargs):
    '''
    Copy a deploy script to a remote server, execute it, and remove it
    '''
    if not isinstance(opts, dict):
        opts = {}

    tmp_dir = '{0}-{1}'.format(tmp_dir, uuid.uuid4())
    deploy_command = os.path.join(tmp_dir, 'deploy.sh')
    if key_filename is not None and not os.path.isfile(key_filename):
        raise SaltCloudConfigError(
            'The defined key_filename {0!r} does not exist'.format(
                key_filename
            )
        )

    gateway = None
    if 'gateway' in kwargs:
        gateway = kwargs['gateway']

    starttime = time.mktime(time.localtime())
    log.debug('Deploying {0} at {1}'.format(host, starttime))

    known_hosts_file = kwargs.get('known_hosts_file', '/dev/null')

    if wait_for_port(host=host, port=port, gateway=gateway):
        log.debug('SSH port {0} on {1} is available'.format(port, host))
        newtimeout = timeout - (time.mktime(time.localtime()) - starttime)
        if wait_for_passwd(host, port=port, username=username,
                           password=password, key_filename=key_filename,
                           ssh_timeout=ssh_timeout,
                           display_ssh_output=display_ssh_output,
                           gateway=gateway, known_hosts_file=known_hosts_file):

            log.debug(
                'Logging into {0}:{1} as {2}'.format(
                    host, port, username
                )
            )
            newtimeout = timeout - (time.mktime(time.localtime()) - starttime)
            ssh_kwargs = {
                'hostname': host,
                'port': port,
                'username': username,
                'timeout': ssh_timeout,
                'display_ssh_output': display_ssh_output,
                'sudo_password': sudo_password,
                'sftp': opts.get('use_sftp', False)
            }
            if gateway:
                ssh_kwargs['ssh_gateway'] = gateway['ssh_gateway']
                ssh_kwargs['ssh_gateway_key'] = gateway['ssh_gateway_key']
                ssh_kwargs['ssh_gateway_user'] = gateway['ssh_gateway_user']
            if key_filename:
                log.debug('Using {0} as the key_filename'.format(key_filename))
                ssh_kwargs['key_filename'] = key_filename
            elif password and 'has_ssh_agent' in kwargs and kwargs['has_ssh_agent'] is False:
                log.debug('Using {0} as the password'.format(password))
                ssh_kwargs['password'] = password

            if root_cmd('test -e \\"{0}\\"'.format(tmp_dir), tty, sudo,
                        allow_failure=True, **ssh_kwargs):
                ret = root_cmd(('sh -c "( mkdir -p \\"{0}\\" &&'
                                ' chmod 700 \\"{0}\\" )"').format(tmp_dir),
                               tty, sudo, **ssh_kwargs)
                if ret:
                    raise SaltCloudSystemExit(
                        'Cant create temporary '
                        'directory in {0} !'.format(tmp_dir)
                    )
            if sudo:
                comps = tmp_dir.lstrip('/').rstrip('/').split('/')
                if len(comps) > 0:
                    if len(comps) > 1 or comps[0] != 'tmp':
                        ret = root_cmd(
                            'chown {0}. {1}'.format(username, tmp_dir),
                            tty, sudo, **ssh_kwargs
                        )
                        if ret:
                            raise SaltCloudSystemExit(
                                'Cant set {0} ownership on {1}'.format(
                                    username, tmp_dir))

            if not isinstance(file_map, dict):
                file_map = {}

            # Copy an arbitrary group of files to the target system
            remote_dirs = []
            file_map_success = []
            file_map_fail = []
            for map_item in file_map:
                local_file = map_item
                remote_file = file_map[map_item]
                if not os.path.exists(map_item):
                    log.error(
                        'The local file "{0}" does not exist, and will not be '
                        'copied to "{1}" on the target system'.format(
                            local_file, remote_file
                        )
                    )
                    file_map_fail.append({local_file: remote_file})
                    continue
                remote_dir = os.path.dirname(remote_file)
                if remote_dir not in remote_dirs:
                    root_cmd('mkdir -p {0}'.format(remote_dir), tty, sudo, **ssh_kwargs)
                    remote_dirs.append(remote_dir)
                sftp_file(
                    remote_file, kwargs=ssh_kwargs, local_file=local_file
                )
                file_map_success.append({local_file: remote_file})

            # Minion configuration
            if minion_pem:
                sftp_file('{0}/minion.pem'.format(tmp_dir), minion_pem, ssh_kwargs)
                ret = root_cmd('chmod 600 {0}/minion.pem'.format(tmp_dir),
                               tty, sudo, **ssh_kwargs)
                if ret:
                    raise SaltCloudSystemExit(
                        'Cant set perms on {0}/minion.pem'.format(tmp_dir))
            if minion_pub:
                sftp_file('{0}/minion.pub'.format(tmp_dir), minion_pub, ssh_kwargs)

            if minion_conf:
                if not isinstance(minion_conf, dict):
                    # Let's not just fail regarding this change, specially
                    # since we can handle it
                    raise DeprecationWarning(
                        '`salt.utils.cloud.deploy_script now only accepts '
                        'dictionaries for it\'s `minion_conf` parameter. '
                        'Loading YAML...'
                    )
                minion_grains = minion_conf.pop('grains', {})
                if minion_grains:
                    sftp_file(
                        '{0}/grains'.format(tmp_dir),
                        salt_config_to_yaml(minion_grains),
                        ssh_kwargs
                    )
                sftp_file(
                    '{0}/minion'.format(tmp_dir),
                    salt_config_to_yaml(minion_conf),
                    ssh_kwargs
                )

            # Master configuration
            if master_pem:
                sftp_file('{0}/master.pem'.format(tmp_dir), master_pem, ssh_kwargs)
                ret = root_cmd('chmod 600 {0}/master.pem'.format(tmp_dir),
                               tty, sudo, **ssh_kwargs)
                if ret:
                    raise SaltCloudSystemExit(
                        'Cant set perms on {0}/master.pem'.format(tmp_dir))

            if master_pub:
                sftp_file('{0}/master.pub'.format(tmp_dir), master_pub, ssh_kwargs)

            if master_conf:
                if not isinstance(master_conf, dict):
                    # Let's not just fail regarding this change, specially
                    # since we can handle it
                    raise DeprecationWarning(
                        '`salt.utils.cloud.deploy_script now only accepts '
                        'dictionaries for it\'s `master_conf` parameter. '
                        'Loading from YAML ...'
                    )

                sftp_file(
                    '{0}/master'.format(tmp_dir),
                    salt_config_to_yaml(master_conf),
                    ssh_kwargs
                )

            # XXX: We need to make these paths configurable
            preseed_minion_keys_tempdir = '{0}/preseed-minion-keys'.format(
                tmp_dir)
            if preseed_minion_keys is not None:
                # Create remote temp dir
                ret = root_cmd(
                    'mkdir "{0}"'.format(preseed_minion_keys_tempdir),
                    tty, sudo, **ssh_kwargs
                )
                if ret:
                    raise SaltCloudSystemExit(
                        'Cant create {0}'.format(preseed_minion_keys_tempdir))
                ret = root_cmd(
                    'chmod 700 "{0}"'.format(preseed_minion_keys_tempdir),
                    tty, sudo, **ssh_kwargs
                )
                if ret:
                    raise SaltCloudSystemExit(
                        'Cant set perms on {0}'.format(
                            preseed_minion_keys_tempdir))
                if ssh_kwargs['username'] != 'root':
                    root_cmd(
                        'chown {0} "{1}"'.format(
                            ssh_kwargs['username'], preseed_minion_keys_tempdir
                        ),
                        tty, sudo, **ssh_kwargs
                    )

                # Copy pre-seed minion keys
                for minion_id, minion_key in preseed_minion_keys.items():
                    rpath = os.path.join(
                        preseed_minion_keys_tempdir, minion_id
                    )
                    sftp_file(rpath, minion_key, ssh_kwargs)

                if ssh_kwargs['username'] != 'root':
                    root_cmd(
                        'chown -R root "{0}"'.format(
                            preseed_minion_keys_tempdir
                        ),
                        tty, sudo, **ssh_kwargs
                    )
                    if ret:
                        raise SaltCloudSystemExit(
                            'Cant set owneship for {0}'.format(
                                preseed_minion_keys_tempdir))

            # The actual deploy script
            if script:
                # got strange escaping issues with sudoer, going onto a
                # subshell fixes that
                sftp_file('{0}/deploy.sh'.format(tmp_dir), script, ssh_kwargs)
                ret = root_cmd(
                    ('sh -c "( chmod +x \\"{0}/deploy.sh\\" )";'
                     'exit $?').format(tmp_dir),
                    tty, sudo, **ssh_kwargs)
                if ret:
                    raise SaltCloudSystemExit(
                        'Cant set perms on {0}/deploy.sh'.format(tmp_dir))

            newtimeout = timeout - (time.mktime(time.localtime()) - starttime)
            queue = None
            process = None
            # Consider this code experimental. It causes Salt Cloud to wait
            # for the minion to check in, and then fire a startup event.
            # Disabled if parallel because it doesn't work!
            if start_action and not parallel:
                queue = multiprocessing.Queue()
                process = multiprocessing.Process(
                    target=check_auth, kwargs=dict(
                        name=name, sock_dir=sock_dir,
                        timeout=newtimeout, queue=queue
                    )
                )
                log.debug('Starting new process to wait for salt-minion')
                process.start()

            # Run the deploy script
            if script:
                if 'bootstrap-salt' in script:
                    deploy_command += ' -c {0}'.format(tmp_dir)
                    if make_syndic is True:
                        deploy_command += ' -S'
                    if make_master is True:
                        deploy_command += ' -M'
                    if make_minion is False:
                        deploy_command += ' -N'
                    if keep_tmp is True:
                        deploy_command += ' -K'
                    if preseed_minion_keys is not None:
                        deploy_command += ' -k {0}'.format(
                            preseed_minion_keys_tempdir
                        )
                if script_args:
                    deploy_command += ' {0}'.format(script_args)

                if script_env:
                    if not isinstance(script_env, dict):
                        raise SaltCloudSystemExit(
                            'The \'script_env\' configuration setting NEEDS '
                            'to be a dictionary not a {0}'.format(
                                type(script_env)
                            )
                        )
                    environ_script_contents = ['#!/bin/sh']
                    for key, value in script_env.items():
                        environ_script_contents.append(
                            'setenv {0} \'{1}\' >/dev/null 2>&1 || '
                            'export {0}=\'{1}\''.format(key, value)
                        )
                    environ_script_contents.append(deploy_command)

                    # Upload our environ setter wrapper
                    sftp_file(
                        '{0}/environ-deploy-wrapper.sh'.format(tmp_dir),
                        '\n'.join(environ_script_contents),
                        ssh_kwargs
                    )
                    root_cmd(
                        'chmod +x {0}/environ-deploy-wrapper.sh'.format(tmp_dir),
                        tty, sudo, **ssh_kwargs
                    )
                    # The deploy command is now our wrapper
                    deploy_command = '{0}/environ-deploy-wrapper.sh'.format(
                        tmp_dir,
                    )
                if root_cmd(deploy_command, tty, sudo, **ssh_kwargs) != 0:
                    raise SaltCloudSystemExit(
                        'Executing the command {0!r} failed'.format(
                            deploy_command
                        )
                    )
                log.debug('Executed command {0!r}'.format(deploy_command))

                # Remove the deploy script
                if not keep_tmp:
                    root_cmd('rm -f {0}/deploy.sh'.format(tmp_dir),
                             tty, sudo, **ssh_kwargs)
                    log.debug('Removed {0}/deploy.sh'.format(tmp_dir))
                    if script_env:
                        root_cmd(
                            'rm -f {0}/environ-deploy-wrapper.sh'.format(
                                tmp_dir
                            ),
                            tty, sudo, **ssh_kwargs
                        )
                        log.debug(
                            'Removed {0}/environ-deploy-wrapper.sh'.format(
                                tmp_dir
                            )
                        )

            if keep_tmp:
                log.debug(
                    'Not removing deployment files from {0}/'.format(tmp_dir)
                )
            else:
                # Remove minion configuration
                if minion_pub:
                    root_cmd('rm -f {0}/minion.pub'.format(tmp_dir),
                             tty, sudo, **ssh_kwargs)
                    log.debug('Removed {0}/minion.pub'.format(tmp_dir))
                if minion_pem:
                    root_cmd('rm -f {0}/minion.pem'.format(tmp_dir),
                             tty, sudo, **ssh_kwargs)
                    log.debug('Removed {0}/minion.pem'.format(tmp_dir))
                if minion_conf:
                    root_cmd('rm -f {0}/grains'.format(tmp_dir),
                             tty, sudo, **ssh_kwargs)
                    log.debug('Removed {0}/grains'.format(tmp_dir))
                    root_cmd('rm -f {0}/minion'.format(tmp_dir),
                             tty, sudo, **ssh_kwargs)
                    log.debug('Removed {0}/minion'.format(tmp_dir))

                # Remove master configuration
                if master_pub:
                    root_cmd('rm -f {0}/master.pub'.format(tmp_dir),
                             tty, sudo, **ssh_kwargs)
                    log.debug('Removed {0}/master.pub'.format(tmp_dir))
                if master_pem:
                    root_cmd('rm -f {0}/master.pem'.format(tmp_dir),
                             tty, sudo, **ssh_kwargs)
                    log.debug('Removed {0}/master.pem'.format(tmp_dir))
                if master_conf:
                    root_cmd('rm -f {0}/master'.format(tmp_dir),
                             tty, sudo, **ssh_kwargs)
                    log.debug('Removed {0}/master'.format(tmp_dir))

                # Remove pre-seed keys directory
                if preseed_minion_keys is not None:
                    root_cmd(
                        'rm -rf {0}'.format(
                            preseed_minion_keys_tempdir
                        ), tty, sudo, **ssh_kwargs
                    )
                    log.debug(
                        'Removed {0}'.format(preseed_minion_keys_tempdir)
                    )

            if start_action and not parallel:
                queuereturn = queue.get()
                process.join()
                if queuereturn and start_action:
                    #client = salt.client.LocalClient(conf_file)
                    #output = client.cmd_iter(
                    #    host, 'state.highstate', timeout=timeout
                    #)
                    #for line in output:
                    #    print(line)
                    log.info(
                        'Executing {0} on the salt-minion'.format(
                            start_action
                        )
                    )
                    root_cmd(
                        'salt-call {0}'.format(start_action),
                        tty, sudo, **ssh_kwargs
                    )
                    log.info(
                        'Finished executing {0} on the salt-minion'.format(
                            start_action
                        )
                    )
            # Fire deploy action
            fire_event(
                'event',
                '{0} has been deployed at {1}'.format(name, host),
                'salt/cloud/{0}/deploy_script'.format(name),
                {
                    'name': name,
                    'host': host
                },
                transport=opts.get('transport', 'zeromq')
            )
            if file_map_fail or file_map_success:
                return {
                    'File Upload Success': file_map_success,
                    'File Upload Failure': file_map_fail,
                }
            return True
    return False


def fire_event(key, msg, tag, args=None, sock_dir=None, transport='zeromq'):
    # Fire deploy action
    if sock_dir is None:
        sock_dir = os.path.join(syspaths.SOCK_DIR, 'master')
    event = salt.utils.event.get_event(
            'master',
            sock_dir,
            transport,
            listen=False)
    try:
        event.fire_event(msg, tag)
    except ValueError:
        # We're using at least a 0.17.x version of salt
        if isinstance(args, dict):
            args[key] = msg
        else:
            args = {key: msg}
        event.fire_event(args, tag)

    # https://github.com/zeromq/pyzmq/issues/173#issuecomment-4037083
    # Assertion failed: get_load () == 0 (poller_base.cpp:32)
    time.sleep(0.025)


def _exec_ssh_cmd(cmd, error_msg=None, allow_failure=False, **kwargs):
    if error_msg is None:
        error_msg = 'A wrong password has been issued while establishing ssh session'
    password_retries = kwargs.get('password_retries', 3)
    try:
        stdout, stderr = None, None
        proc = vt.Terminal(
            cmd,
            shell=True,
            log_stdout=True,
            log_stderr=True,
            stream_stdout=kwargs.get('display_ssh_output', True),
            stream_stderr=kwargs.get('display_ssh_output', True)
        )
        sent_password = 0
        while proc.has_unread_data:
            stdout, stderr = proc.recv()
            if stdout and SSH_PASSWORD_PROMP_RE.search(stdout):
                if (
                    kwargs.get('password', None)
                    and (sent_password < password_retries)
                ):
                    sent_password += 1
                    proc.sendline(kwargs['password'])
                else:
                    raise SaltCloudPasswordError(error_msg)
            # 0.0125 is really too fast on some systems
            time.sleep(0.5)
        if proc.exitstatus != 0:
            if allow_failure is False:
                raise SaltCloudSystemExit(
                    'Command {0!r} failed. Exit code: {1}'.format(
                        cmd, proc.exitstatus
                    )
                )
        return proc.exitstatus
    except vt.TerminalException as err:
        trace = traceback.format_exc()
        log.error(error_msg.format(cmd, err, trace))
    finally:
        proc.close(terminate=True, kill=True)
    # Signal an error
    return 1


def scp_file(dest_path, contents, kwargs):
    '''
    Use scp or sftp to copy a file to a server
    '''
    tmpfh, tmppath = tempfile.mkstemp()
    with salt.utils.fopen(tmppath, 'w') as tmpfile:
        tmpfile.write(contents)

    log.debug('Uploading {0} to {1}'.format(dest_path, kwargs['hostname']))

    ssh_args = [
        # Don't add new hosts to the host key database
        '-oStrictHostKeyChecking=no',
        # Set hosts key database path to /dev/null, i.e., non-existing
        '-oUserKnownHostsFile=/dev/null',
        # Don't re-use the SSH connection. Less failures.
        '-oControlPath=none'
    ]
    if 'key_filename' in kwargs:
        # There should never be both a password and an ssh key passed in, so
        ssh_args.extend([
            # tell SSH to skip password authentication
            '-oPasswordAuthentication=no',
            '-oChallengeResponseAuthentication=no',
            # Make sure public key authentication is enabled
            '-oPubkeyAuthentication=yes',
            # No Keyboard interaction!
            '-oKbdInteractiveAuthentication=no',
            # Also, specify the location of the key file
            '-i {0}'.format(kwargs['key_filename'])
        ])

    if 'port' in kwargs:
        ssh_args.append('-oPort={0}'.format(kwargs['port']))

    if 'ssh_gateway' in kwargs:
        ssh_gateway = kwargs['ssh_gateway']
        ssh_gateway_port = 22
        ssh_gateway_key = ''
        ssh_gateway_user = 'root'
        if ':' in ssh_gateway:
            ssh_gateway, ssh_gateway_port = ssh_gateway.split(':')
        if 'ssh_gateway_port' in kwargs:
            ssh_gateway_port = kwargs['ssh_gateway_port']
        if 'ssh_gateway_key' in kwargs:
            ssh_gateway_key = '-i {0}'.format(kwargs['ssh_gateway_key'])
        if 'ssh_gateway_user' in kwargs:
            ssh_gateway_user = kwargs['ssh_gateway_user']

        ssh_args.append(
            # Setup ProxyCommand
            '-oProxyCommand="ssh {0} {1} {2} {3} {4}@{5} -p {6} nc -q0 %h %p"'.format(
                # Don't add new hosts to the host key database
                '-oStrictHostKeyChecking=no',
                # Set hosts key database path to /dev/null, i.e., non-existing
                '-oUserKnownHostsFile=/dev/null',
                # Don't re-use the SSH connection. Less failures.
                '-oControlPath=none',
                ssh_gateway_key,
                ssh_gateway_user,
                ssh_gateway,
                ssh_gateway_port
            )
        )
    if kwargs.get('use_sftp', False) is True:
        cmd = 'sftp {0} {2[username]}@{2[hostname]} <<< "put {1} {3}"'.format(
            ' '.join(ssh_args), tmppath, kwargs, dest_path
        )
        log.debug('SFTP command: {0!r}'.format(cmd))
    else:
        cmd = (
            'scp {0} {1} {2[username]}@{2[hostname]}:{3} || '
            'echo "put {1} {3}" | sftp {0} {2[username]}@{2[hostname]} || '
            'rsync -avz -e "ssh {0}" {1} {2[username]}@{2[hostname]}:{3}'.format(
                ' '.join(ssh_args), tmppath, kwargs, dest_path
            )
        )
        log.debug('SCP command: {0!r}'.format(cmd))
    retcode = _exec_ssh_cmd(cmd,
                            error_msg='Failed to upload file {0!r}: {1}\n{2}',
                            password_retries=3,
                            **kwargs)
    return retcode


def sftp_file(dest_path, contents=None, kwargs=None, local_file=None):
    '''
    Use sftp to upload a file to a server
    '''
    if kwargs is None:
        kwargs = {}

    if contents is not None:
        tmpfh, tmppath = tempfile.mkstemp()
        with salt.utils.fopen(tmppath, 'w') as tmpfile:
            tmpfile.write(contents)

    if local_file is not None:
        tmppath = local_file

    log.debug('Uploading {0} to {1} (sfcp)'.format(dest_path, kwargs.get('hostname')))

    ssh_args = [
        # Don't add new hosts to the host key database
        '-oStrictHostKeyChecking=no',
        # Set hosts key database path to /dev/null, i.e., non-existing
        '-oUserKnownHostsFile=/dev/null',
        # Don't re-use the SSH connection. Less failures.
        '-oControlPath=none'
    ]
    if 'key_filename' in kwargs:
        # There should never be both a password and an ssh key passed in, so
        ssh_args.extend([
            # tell SSH to skip password authentication
            '-oPasswordAuthentication=no',
            '-oChallengeResponseAuthentication=no',
            # Make sure public key authentication is enabled
            '-oPubkeyAuthentication=yes',
            # No Keyboard interaction!
            '-oKbdInteractiveAuthentication=no',
            # Also, specify the location of the key file
            '-oIdentityFile={0}'.format(kwargs['key_filename'])
        ])

    if 'port' in kwargs:
        ssh_args.append('-oPort={0}'.format(kwargs['port']))

    if 'ssh_gateway' in kwargs:
        ssh_gateway = kwargs['ssh_gateway']
        ssh_gateway_port = 22
        ssh_gateway_key = ''
        ssh_gateway_user = 'root'
        if ':' in ssh_gateway:
            ssh_gateway, ssh_gateway_port = ssh_gateway.split(':')
        if 'ssh_gateway_port' in kwargs:
            ssh_gateway_port = kwargs['ssh_gateway_port']
        if 'ssh_gateway_key' in kwargs:
            ssh_gateway_key = '-i {0}'.format(kwargs['ssh_gateway_key'])
        if 'ssh_gateway_user' in kwargs:
            ssh_gateway_user = kwargs['ssh_gateway_user']

        ssh_args.append(
            # Setup ProxyCommand
            '-oProxyCommand="ssh {0} {1} {2} {3} {4}@{5} -p {6} nc -q0 %h %p"'.format(
                # Don't add new hosts to the host key database
                '-oStrictHostKeyChecking=no',
                # Set hosts key database path to /dev/null, i.e., non-existing
                '-oUserKnownHostsFile=/dev/null',
                # Don't re-use the SSH connection. Less failures.
                '-oControlPath=none',
                ssh_gateway_key,
                ssh_gateway_user,
                ssh_gateway,
                ssh_gateway_port
            )
        )

    cmd = 'echo "put {0} {1}" | sftp {2} {3[username]}@{3[hostname]}'.format(
        tmppath, dest_path, ' '.join(ssh_args), kwargs
    )
    log.debug('SFTP command: {0!r}'.format(cmd))
    retcode = _exec_ssh_cmd(cmd,
                            error_msg='Failed to upload file {0!r}: {1}\n{2}',
                            password_retries=3,
                            **kwargs)
    return retcode


def win_cmd(command, **kwargs):
    '''
    Wrapper for commands to be run against Windows boxes
    '''
    try:
        proc = NonBlockingPopen(
            command,
            shell=True,
            stderr=subprocess.PIPE,
            stdout=subprocess.PIPE,
            stream_stds=kwargs.get('display_ssh_output', True),
        )
        log.debug(
            'Executing command(PID {0}): {1!r}'.format(
                proc.pid, command
            )
        )
        proc.poll_and_read_until_finish()
        proc.communicate()
        return proc.returncode
    except Exception as err:
        log.error(
            'Failed to execute command {0!r}: {1}\n'.format(
                command, err
            ),
            exc_info=True
        )
    # Signal an error
    return 1


def root_cmd(command, tty, sudo, allow_failure=False, **kwargs):
    '''
    Wrapper for commands to be run as root
    '''
    if sudo:
        if 'sudo_password' in kwargs and kwargs['sudo_password'] is not None:
            command = 'echo "{1}" | sudo -S {0}'.format(
                command,
                kwargs['sudo_password'],
            )
        else:
            command = 'sudo {0}'.format(command)
        log.debug('Using sudo to run command {0}'.format(command))

    ssh_args = []

    if tty:
        # Use double `-t` on the `ssh` command, it's necessary when `sudo` has
        # `requiretty` enforced.
        ssh_args.extend(['-t', '-t'])

    known_hosts_file = kwargs.get('known_hosts_file', '/dev/null')
    host_key_checking = 'no'
    if known_hosts_file != '/dev/null':
        host_key_checking = 'yes'

    ssh_args.extend([
        # Don't add new hosts to the host key database
        '-oStrictHostKeyChecking={0}'.format(host_key_checking),
        # Set hosts key database path to /dev/null, i.e., non-existing
        '-oUserKnownHostsFile={0}'.format(known_hosts_file),
        # Don't re-use the SSH connection. Less failures.
        '-oControlPath=none'
    ])

    if 'key_filename' in kwargs:
        # There should never be both a password and an ssh key passed in, so
        ssh_args.extend([
            # tell SSH to skip password authentication
            '-oPasswordAuthentication=no',
            '-oChallengeResponseAuthentication=no',
            # Make sure public key authentication is enabled
            '-oPubkeyAuthentication=yes',
            # No Keyboard interaction!
            '-oKbdInteractiveAuthentication=no',
            # Also, specify the location of the key file
            '-i {0}'.format(kwargs['key_filename'])
        ])

    if 'ssh_gateway' in kwargs:
        ssh_gateway = kwargs['ssh_gateway']
        ssh_gateway_port = 22
        ssh_gateway_key = ''
        ssh_gateway_user = 'root'
        if ':' in ssh_gateway:
            ssh_gateway, ssh_gateway_port = ssh_gateway.split(':')
        if 'ssh_gateway_port' in kwargs:
            ssh_gateway_port = kwargs['ssh_gateway_port']
        if 'ssh_gateway_key' in kwargs:
            ssh_gateway_key = '-i {0}'.format(kwargs['ssh_gateway_key'])
        if 'ssh_gateway_user' in kwargs:
            ssh_gateway_user = kwargs['ssh_gateway_user']

        ssh_args.extend([
            # Setup ProxyCommand
            '-oProxyCommand="ssh {0} {1} {2} {3} {4}@{5} -p {6} nc -q0 %h %p"'.format(
                # Don't add new hosts to the host key database
                '-oStrictHostKeyChecking=no',
                # Set hosts key database path to /dev/null, i.e., non-existing
                '-oUserKnownHostsFile=/dev/null',
                # Don't re-use the SSH connection. Less failures.
                '-oControlPath=none',
                ssh_gateway_key,
                ssh_gateway_user,
                ssh_gateway,
                ssh_gateway_port
            )
        ])
        log.info(
            'Using SSH gateway {0}@{1}:{2}'.format(
                ssh_gateway_user, ssh_gateway, ssh_gateway_port
            )
        )

    if 'port' in kwargs:
        ssh_args.extend(['-p {0}'.format(kwargs['port'])])

    cmd = 'ssh {0} {1[username]}@{1[hostname]} {2}'.format(
        ' '.join(ssh_args), kwargs, pipes.quote(command)
    )
    log.debug('SSH command: {0!r}'.format(cmd))
    retcode = _exec_ssh_cmd(cmd, allow_failure=allow_failure, **kwargs)
    return retcode


def check_auth(name, sock_dir=None, queue=None, timeout=300):
    '''
    This function is called from a multiprocess instance, to wait for a minion
    to become available to receive salt commands
    '''
    event = salt.utils.event.SaltEvent('master', sock_dir)
    starttime = time.mktime(time.localtime())
    newtimeout = timeout
    log.debug(
        'In check_auth, waiting for {0} to become available'.format(
            name
        )
    )
    while newtimeout > 0:
        newtimeout = timeout - (time.mktime(time.localtime()) - starttime)
        ret = event.get_event(full=True)
        if ret is None:
            continue
        if ret['tag'] == 'minion_start' and ret['data']['id'] == name:
            queue.put(name)
            newtimeout = 0
            log.debug('Minion {0} is ready to receive commands'.format(name))


def ip_to_int(ip):
    '''
    Converts an IP address to an integer
    '''
    ret = 0
    for octet in ip.split('.'):
        ret = ret * 256 + int(octet)
    return ret


def is_public_ip(ip):
    '''
    Determines whether an IP address falls within one of the private IP ranges
    '''
    addr = ip_to_int(ip)
    if addr > 167772160 and addr < 184549375:
        # 10.0.0.0/24
        return False
    elif addr > 3232235520 and addr < 3232301055:
        # 192.168.0.0/16
        return False
    elif addr > 2886729728 and addr < 2887778303:
        # 172.16.0.0/12
        return False
    return True


def check_name(name, safe_chars):
    '''
    Check whether the specified name contains invalid characters
    '''
    regexp = re.compile('[^{0}]'.format(safe_chars))
    if regexp.search(name):
        raise SaltCloudException(
            '{0} contains characters not supported by this cloud provider. '
            'Valid characters are: {1}'.format(
                name, safe_chars
            )
        )


def remove_sshkey(host, known_hosts=None):
    '''
    Remove a host from the known_hosts file
    '''
    if known_hosts is None:
        if 'HOME' in os.environ:
            known_hosts = '{0}/.ssh/known_hosts'.format(os.environ['HOME'])
        else:
            try:
                known_hosts = '{0}/.ssh/known_hosts'.format(
                    pwd.getpwuid(os.getuid()).pwd_dir
                )
            except Exception:
                pass

    if known_hosts is not None:
        log.debug(
            'Removing ssh key for {0} from known hosts file {1}'.format(
                host, known_hosts
            )
        )
    else:
        log.debug(
            'Removing ssh key for {0} from known hosts file'.format(host)
        )

    cmd = 'ssh-keygen -R {0}'.format(host)
    subprocess.call(cmd, shell=True)


def wait_for_ip(update_callback,
                update_args=None,
                update_kwargs=None,
                timeout=5 * 60,
                interval=5,
                interval_multiplier=1,
                max_failures=10):
    '''
    Helper function that waits for an IP address for a specific maximum amount
    of time.

    :param update_callback: callback function which queries the cloud provider
                            for the VM ip address. It must return None if the
                            required data, IP included, is not available yet.
    :param update_args: Arguments to pass to update_callback
    :param update_kwargs: Keyword arguments to pass to update_callback
    :param timeout: The maximum amount of time(in seconds) to wait for the IP
                    address.
    :param interval: The looping interval, i.e., the amount of time to sleep
                     before the next iteration.
    :param interval_multiplier: Increase the interval by this multiplier after
                                each request; helps with throttling
    :param max_failures: If update_callback returns ``False`` it's considered
                         query failure. This value is the amount of failures
                         accepted before giving up.
    :returns: The update_callback returned data
    :raises: SaltCloudExecutionTimeout

    '''
    if update_args is None:
        update_args = ()
    if update_kwargs is None:
        update_kwargs = {}

    duration = timeout
    while True:
        log.debug(
            'Waiting for VM IP. Giving up in 00:{0:02d}:{1:02d}'.format(
                int(timeout // 60),
                int(timeout % 60)
            )
        )
        data = update_callback(*update_args, **update_kwargs)
        if data is False:
            log.debug(
                'update_callback has returned False which is considered a '
                'failure. Remaining Failures: {0}'.format(max_failures)
            )
            max_failures -= 1
            if max_failures <= 0:
                raise SaltCloudExecutionFailure(
                    'Too much failures occurred while waiting for '
                    'the IP address'
                )
        elif data is not None:
            return data

        if timeout < 0:
            raise SaltCloudExecutionTimeout(
                'Unable to get IP for 00:{0:02d}:{1:02d}'.format(
                    int(duration // 60),
                    int(duration % 60)
                )
            )
        time.sleep(interval)
        timeout -= interval

        if interval_multiplier > 1:
            interval *= interval_multiplier
            if interval > timeout:
                interval = timeout + 1
            log.info('Interval multiplier in effect; interval is '
                     'now {0}s'.format(interval))


def simple_types_filter(data):
    '''
    Convert the data list, dictionary into simple types, i.e., int, float, string,
    bool, etc.
    '''
    if data is None:
        return data

    simpletypes_keys = (str, six.text_type, int, long, float, bool)
    simpletypes_values = tuple(list(simpletypes_keys) + [list, tuple])

    if isinstance(data, list):
        simplearray = []
        for value in data:
            if value is not None:
                if isinstance(value, (dict, list)):
                    value = simple_types_filter(value)
                elif not isinstance(value, simpletypes_values):
                    value = repr(value)
            simplearray.append(value)
        return simplearray

    if isinstance(data, dict):
        simpledict = {}
        for key, value in data.items():
            if key is not None and not isinstance(key, simpletypes_keys):
                key = repr(key)
            if value is not None and isinstance(value, (dict, list)):
                value = simple_types_filter(value)
            elif value is not None and not isinstance(value, simpletypes_values):
                value = repr(value)
            simpledict[key] = value
        return simpledict

    return data


def list_nodes_select(nodes, selection, call=None):
    '''
    Return a list of the VMs that are on the provider, with select fields
    '''
    if call == 'action':
        raise SaltCloudSystemExit(
            'The list_nodes_select function must be called '
            'with -f or --function.'
        )

    if 'error' in nodes:
        raise SaltCloudSystemExit(
            'An error occurred while listing nodes: {0}'.format(
                nodes['error']['Errors']['Error']['Message']
            )
        )

    ret = {}
    for node in nodes:
        pairs = {}
        data = nodes[node]
        for key in data:
            if str(key) in selection:
                value = data[key]
                pairs[key] = value
        ret[node] = pairs

    return ret


def cachedir_index_add(minion_id, profile, driver, provider, base=None):
    '''
    Add an entry to the cachedir index. This generally only needs to happen when
    a new instance is created. This entry should contain:

    .. code-block:: yaml

        - minion_id
        - profile used to create the instance
        - provider and driver name

    The intent of this function is to speed up lookups for the cloud roster for
    salt-ssh. However, other code that makes use of profile information can also
    make use of this function.
    '''
    base = init_cachedir(base)
    index_file = os.path.join(base, 'index.p')

    if os.path.exists(index_file):
        with salt.utils.fopen(index_file, 'r') as fh_:
            index = msgpack.load(fh_)
    else:
        index = {}

    prov_comps = provider.split(':')

    index.update({
        minion_id: {
            'id': minion_id,
            'profile': profile,
            'driver': driver,
            'provider': prov_comps[0],
        }
    })

    with salt.utils.fopen(index_file, 'w') as fh_:
        msgpack.dump(index, fh_)


def cachedir_index_del(minion_id, base=None):
    '''
    Delete an entry from the cachedir index. This generally only needs to happen
    when an instance is deleted.
    '''
    base = init_cachedir(base)
    index_file = os.path.join(base, 'index.p')

    if os.path.exists(index_file):
        with salt.utils.fopen(index_file, 'r') as fh_:
            index = msgpack.load(fh_)
    else:
        return

    if minion_id in index:
        del index[minion_id]

    with salt.utils.fopen(index_file, 'w') as fh_:
        msgpack.dump(index, fh_)


def init_cachedir(base=None):
    '''
    Initialize the cachedir needed for Salt Cloud to keep track of minions
    '''
    if base is None:
        base = os.path.join(syspaths.CACHE_DIR, 'cloud')
    needed_dirs = (base,
                   os.path.join(base, 'requested'),
                   os.path.join(base, 'active'))
    for dir_ in needed_dirs:
        if not os.path.exists(dir_):
            os.makedirs(dir_)
        os.chmod(base, 0o755)

    return base


def request_minion_cachedir(
        minion_id,
        fingerprint='',
        pubkey=None,
        provider=None,
        base=None,
    ):
    '''
    Creates an entry in the requested/ cachedir. This means that Salt Cloud has
    made a request to a cloud provider to create an instance, but it has not
    yet verified that the instance properly exists.

    If the fingerprint is unknown, a raw pubkey can be passed in, and a
    fingerprint will be calculated. If both are empty, then the fingerprint
    will be set to None.
    '''
    if base is None:
        base = os.path.join(syspaths.CACHE_DIR, 'cloud')

    if not fingerprint:
        if pubkey is not None:
            fingerprint = salt.utils.pem_finger(key=pubkey)

    init_cachedir(base)

    data = {
        'minion_id': minion_id,
        'fingerprint': fingerprint,
        'provider': provider,
    }

    fname = '{0}.p'.format(minion_id)
    path = os.path.join(base, 'requested', fname)
    with salt.utils.fopen(path, 'w') as fh_:
        msgpack.dump(data, fh_)


def change_minion_cachedir(
        minion_id,
        cachedir,
        data=None,
        base=None,
    ):
    '''
    Changes the info inside a minion's cachedir entry. The type of cachedir
    must be specified (i.e., 'requested' or 'active'). A dict is also passed in
    which contains the data to be changed.

    Example:

        change_minion_cachedir(
            'myminion',
            'requested',
            {'fingerprint': '26:5c:8c:de:be:fe:89:c0:02:ed:27:65:0e:bb:be:60'},
        )
    '''
    if not isinstance(data, dict):
        return False

    if base is None:
        base = os.path.join(syspaths.CACHE_DIR, 'cloud')

    fname = '{0}.p'.format(minion_id)
    path = os.path.join(base, cachedir, fname)

    with salt.utils.fopen(path, 'r') as fh_:
        cache_data = msgpack.load(fh_)

    cache_data.update(data)

    with salt.utils.fopen(path, 'w') as fh_:
        msgpack.dump(cache_data, fh_)


def activate_minion_cachedir(minion_id, base=None):
    '''
    Moves a minion from the requested/ cachedir into the active/ cachedir. This
    means that Salt Cloud has verified that a requested instance properly
    exists, and should be expected to exist from here on out.
    '''
    if base is None:
        base = os.path.join(syspaths.CACHE_DIR, 'cloud')

    fname = '{0}.p'.format(minion_id)
    src = os.path.join(base, 'requested', fname)
    dst = os.path.join(base, 'active')
    shutil.move(src, dst)


def delete_minion_cachedir(minion_id, provider, opts, base=None):
    '''
    Deletes a minion's entry from the cloud cachedir. It will search through
    all cachedirs to find the minion's cache file.
    Needs `update_cachedir` set to True.
    '''
    if opts.get('update_cachedir', False) is False:
        return

    if base is None:
        base = os.path.join(syspaths.CACHE_DIR, 'cloud')

    driver = next(iter(opts['providers'][provider].keys()))
    fname = '{0}.p'.format(minion_id)
    for cachedir in ('requested', 'active'):
        path = os.path.join(base, cachedir, driver, provider, fname)
        log.debug('path: {0}'.format(path))
        if os.path.exists(path):
            os.remove(path)


def list_cache_nodes_full(opts, provider=None, base=None):
    '''
    Return a list of minion data from the cloud cache, rather from the cloud
    providers themselves. This is the cloud cache version of list_nodes_full().
    '''
    if opts.get('update_cachedir', False) is False:
        return

    if base is None:
        base = os.path.join(syspaths.CACHE_DIR, 'cloud', 'active')

    minions = {}
    # First, get a list of all drivers in use
    for driver in os.listdir(base):
        minions[driver] = {}
        prov_dir = os.path.join(base, driver)
        # Then, get a list of all providers per driver
        for prov in os.listdir(prov_dir):
            # If a specific provider is requested, filter out everyone else
            if provider and provider != prov:
                continue
            minions[driver][prov] = {}
            min_dir = os.path.join(prov_dir, prov)
            # Get a list of all nodes per provider
            for minion_id in os.listdir(min_dir):
                # Finally, get a list of full minion data
                fname = '{0}.p'.format(minion_id)
                fpath = os.path.join(min_dir, fname)
                with salt.utils.fopen(fpath, 'r') as fh_:
                    minions[driver][prov][minion_id] = msgpack.load(fh_)

    return minions


def cache_nodes_ip(opts, base=None):
    '''
    Retrieve a list of all nodes from Salt Cloud cache, and any associated IP
    addresses. Returns a dict.
    '''
    if base is None:
        base = os.path.join(syspaths.CACHE_DIR, 'cloud')

    minions = list_cache_nodes_full(opts, base=base)


def update_bootstrap(config, url=None):

    '''
    Update the salt-bootstrap script

        url can be either:

            - The URL to fetch the bootstrap script from
            - The absolute path to the bootstrap
            - The content of the bootstrap script


    '''
    default_url = config.get('bootstrap_script__url',
                             'https://bootstrap.saltstack.com')
    if not url:
        url = default_url
    if not url:
        raise ValueError('Cant get any source to update')
    if (url.startswith('http')) or ('://' in url):
        log.debug('Updating the bootstrap-salt.sh script to latest stable')
        try:
            import requests
        except ImportError:
            return {'error': (
                'Updating the bootstrap-salt.sh script requires the '
                'Python requests library to be installed'
            )}
        req = requests.get(url)
        if req.status_code != 200:
            return {'error': (
                'Failed to download the latest stable version of the '
                'bootstrap-salt.sh script from {0}. HTTP error: '
                '{1}'.format(
                    url, req.status_code
                )
            )}
        script_content = req.text
        if url == default_url:
            script_name = 'bootstrap-salt.sh'
        else:
            script_name = os.path.basename(url)
    elif os.path.exists(url):
        with salt.utils.fopen(url) as fic:
            script_content = fic.read()
        script_name = os.path.basename(url)
    # in last case, assuming we got a script content
    else:
        script_content = url
        script_name = '{0}.sh'.format(
            hashlib.sha1(script_content).hexdigest()
        )

    if not script_content:
        raise ValueError('No content in bootstrap script !')

    # Get the path to the built-in deploy scripts directory
    builtin_deploy_dir = os.path.join(
        os.path.dirname(__file__),
        'deploy'
    )

    # Compute the search path from the current loaded opts conf_file
    # value
    deploy_d_from_conf_file = os.path.join(
        os.path.dirname(config['conf_file']),
        'cloud.deploy.d'
    )

    # Compute the search path using the install time defined
    # syspaths.CONF_DIR
    deploy_d_from_syspaths = os.path.join(
        syspaths.CONFIG_DIR,
        'cloud.deploy.d'
    )

    # Get a copy of any defined search paths, flagging them not to
    # create parent
    deploy_scripts_search_paths = []
    for entry in config.get('deploy_scripts_search_path', []):
        if entry.startswith(builtin_deploy_dir):
            # We won't write the updated script to the built-in deploy
            # directory
            continue

        if entry in (deploy_d_from_conf_file, deploy_d_from_syspaths):
            # Allow parent directories to be made
            deploy_scripts_search_paths.append((entry, True))
        else:
            deploy_scripts_search_paths.append((entry, False))

    # In case the user is not using defaults and the computed
    # 'cloud.deploy.d' from conf_file and syspaths is not included, add
    # them
    if deploy_d_from_conf_file not in deploy_scripts_search_paths:
        deploy_scripts_search_paths.append(
            (deploy_d_from_conf_file, True)
        )
    if deploy_d_from_syspaths not in deploy_scripts_search_paths:
        deploy_scripts_search_paths.append(
            (deploy_d_from_syspaths, True)
        )

    finished = []
    finished_full = []
    for entry, makedirs in deploy_scripts_search_paths:
        # This handles duplicate entries, which are likely to appear
        if entry in finished:
            continue
        else:
            finished.append(entry)

        if makedirs and not os.path.isdir(entry):
            try:
                os.makedirs(entry)
            except (OSError, IOError) as err:
                log.info(
                    'Failed to create directory {0!r}'.format(entry)
                )
                continue

        if not is_writeable(entry):
            log.debug(
                'The {0!r} is not writeable. Continuing...'.format(
                    entry
                )
            )
            continue

        deploy_path = os.path.join(entry, script_name)
        try:
            finished_full.append(deploy_path)
            with salt.utils.fopen(deploy_path, 'w') as fp_:
                fp_.write(script_content)
        except (OSError, IOError) as err:
            log.debug(
                'Failed to write the updated script: {0}'.format(err)
            )
            continue

    return {'Success': {'Files updated': finished_full}}


def cache_node_list(nodes, provider, opts):
    '''
    If configured to do so, update the cloud cachedir with the current list of
    nodes. Also fires configured events pertaining to the node list.

    .. versionadded:: 2014.7.0
    '''
    if 'update_cachedir' not in opts or not opts['update_cachedir']:
        return

    base = os.path.join(init_cachedir(), 'active')
    driver = next(iter(opts['providers'][provider].keys()))
    prov_dir = os.path.join(base, driver, provider)
    if not os.path.exists(prov_dir):
        os.makedirs(prov_dir)

    # Check to see if any nodes in the cache are not in the new list
    missing_node_cache(prov_dir, nodes, provider, opts)

    for node in nodes:
        diff_node_cache(prov_dir, node, nodes[node], opts)
        path = os.path.join(prov_dir, '{0}.p'.format(node))
        with salt.utils.fopen(path, 'w') as fh_:
            msgpack.dump(nodes[node], fh_)


def cache_node(node, provider, opts):
    '''
    Cache node individually

    .. versionadded:: 2014.7.0
    '''
    if 'update_cachedir' not in opts or not opts['update_cachedir']:
        return

    if not os.path.exists(os.path.join(syspaths.CACHE_DIR, 'cloud', 'active')):
        init_cachedir()

    base = os.path.join(syspaths.CACHE_DIR, 'cloud', 'active')
    provider, driver = provider.split(':')
    prov_dir = os.path.join(base, driver, provider)
    if not os.path.exists(prov_dir):
        os.makedirs(prov_dir)
    path = os.path.join(prov_dir, '{0}.p'.format(node['name']))
    with salt.utils.fopen(path, 'w') as fh_:
        msgpack.dump(node, fh_)


def missing_node_cache(prov_dir, node_list, provider, opts):
    '''
    Check list of nodes to see if any nodes which were previously known about
    in the cache have been removed from the node list.

    This function will only run if configured to do so in the main Salt Cloud
    configuration file (normally /etc/salt/cloud).

    .. code-block:: yaml

        diff_cache_events: True

    .. versionadded:: 2014.7.0
    '''
    cached_nodes = []
    for node in os.listdir(prov_dir):
        cached_nodes.append(node.replace('.p', ''))

    log.debug(sorted(cached_nodes))
    log.debug(sorted(node_list))
    for node in cached_nodes:
        if node not in node_list:
            delete_minion_cachedir(node, provider, opts)
            if 'diff_cache_events' in opts and opts['diff_cache_events']:
                fire_event(
                    'event',
                    'cached node missing from provider',
                    'salt/cloud/{0}/cache_node_missing'.format(node),
                    {'missing node': node},
                    transport=opts.get('transport', 'zeromq')
                )


def diff_node_cache(prov_dir, node, new_data, opts):
    '''
    Check new node data against current cache. If data differ, fire an event
    which consists of the new node data.

    This function will only run if configured to do so in the main Salt Cloud
    configuration file (normally /etc/salt/cloud).

    .. code-block:: yaml

        diff_cache_events: True

    .. versionadded:: 2014.7.0
    '''
    if 'diff_cache_events' not in opts or not opts['diff_cache_events']:
        return

    if node is None:
        return
    path = os.path.join(prov_dir, node)
    path = '{0}.p'.format(path)

    if not os.path.exists(path):
        event_data = _strip_cache_events(new_data, opts)

        fire_event(
            'event',
            'new node found',
            'salt/cloud/{0}/cache_node_new'.format(node),
            {'new_data': event_data},
            transport=opts.get('transport', 'zeromq')
        )
        return

    with salt.utils.fopen(path, 'r') as fh_:
        try:
            cache_data = msgpack.load(fh_)
        except ValueError:
            log.warning('Cache for {0} was corrupt: Deleting'.format(node))
            cache_data = {}

    # Perform a simple diff between the old and the new data, and if it differs,
    # return both dicts.
    # TODO: Return an actual diff
    diff = cmp(new_data, cache_data)
    if diff != 0:
        fire_event(
            'event',
            'node data differs',
            'salt/cloud/{0}/cache_node_diff'.format(node),
            {
                'new_data': _strip_cache_events(new_data, opts),
                'cache_data': _strip_cache_events(cache_data, opts),
            },
            transport=opts.get('transport', 'zeromq')
        )


def _strip_cache_events(data, opts):
    '''
    Strip out user-configured sensitive event data. The fields to be stripped
    are configured in the main Salt Cloud configuration file, usually
    ``/etc/salt/cloud``.

    .. code-block: yaml

        cache_event_strip_fields:
          - password
          - priv_key

    .. versionadded:: 2014.7.0
    '''
    event_data = copy.deepcopy(data)
    strip_fields = opts.get('cache_event_strip_fields', [])
    for field in strip_fields:
        if field in event_data:
            del event_data[field]

    return event_data


def _salt_cloud_force_ascii(exc):
    '''
    Helper method to try its best to convert any Unicode text into ASCII
    without stack tracing since salt internally does not handle Unicode strings

    This method is not supposed to be used directly. Once
    `py:module: salt.utils.cloud` is imported this method register's with
    python's codecs module for proper automatic conversion in case of encoding
    errors.
    '''
    if not isinstance(exc, (UnicodeEncodeError, UnicodeTranslateError)):
        raise TypeError('Can\'t handle {0}'.format(exc))

    unicode_trans = {
        u'\xa0': u' ',   # Convert non-breaking space to space
        u'\u2013': u'-',  # Convert en dash to dash
    }

    if exc.object[exc.start:exc.end] in unicode_trans:
        return unicode_trans[exc.object[exc.start:exc.end]], exc.end

    # There's nothing else we can do, raise the exception
    raise exc

codecs.register_error('salt-cloud-force-ascii', _salt_cloud_force_ascii)


def retrieve_password_from_keyring(credential_id, username):
    '''
    Retrieve particular user's password for a specified credential set from system keyring.
    '''
    try:
        import keyring
        return keyring.get_password(credential_id, username)
    except ImportError:
        log.error('USE_KEYRING configured as a password, but no keyring module is installed')
        return False


def _save_password_in_keyring(credential_id, username, password):
    '''
    Saves provider password in system keyring
    '''
    try:
        import keyring
        return keyring.set_password(credential_id, username, password)
    except ImportError:
        log.error('Tried to store password in keyring, but no keyring module is installed')
        return False


def store_password_in_keyring(credential_id, username, password=None):
    '''
    Interactively prompts user for a password and stores it in system keyring
    '''
    try:
        import keyring
        import keyring.errors
        if password is None:
            prompt = 'Please enter password for {0}: '.format(credential_id)
            try:
                password = getpass.getpass(prompt)
            except EOFError:
                password = None

            if not password:
                # WE should raise something else here to be able to use this
                # as/from an API
                raise RuntimeError('Invalid password provided.')

        try:
            _save_password_in_keyring(credential_id, username, password)
        except keyring.errors.PasswordSetError as exc:
            log.debug('Problem saving password in the keyring: {0}'.format(exc))
    except ImportError:
        log.error('Tried to store password in keyring, but no keyring module is installed')
        return False


def _unwrap_dict(dictionary, index_string):
    '''
    Accepts index in form of a string
    Returns final value
    Example: dictionary = {'a': {'b': {'c': 'foobar'}}}
             index_string = 'a,b,c'
             returns 'foobar'
    '''
    index = index_string.split(',')
    for k in index:
        dictionary = dictionary[k]
    return dictionary


def run_func_until_ret_arg(fun, kwargs, fun_call=None, argument_being_watched=None, required_argument_response=None):
    '''
    Waits until the function retrieves some required argument.
    NOTE: Tested with ec2 describe_volumes and describe_snapshots only.
    '''
    status = None
    while status != required_argument_response:
        f_result = fun(kwargs, call=fun_call)
        r_set = {}
        for d in f_result:
            for k, v in d.items():
                r_set[k] = v
        result = r_set.get('item')
        status = _unwrap_dict(result, argument_being_watched)
        log.debug('Function: {0}, Watched arg: {1}, Response: {2}'.format(str(fun).split(' ')[1],
                                                                          argument_being_watched,
                                                                          status))
        time.sleep(5)

    return True<|MERGE_RESOLUTION|>--- conflicted
+++ resolved
@@ -303,18 +303,7 @@
         if stat.S_ISSOCK(os.stat(os.environ['SSH_AUTH_SOCK']).st_mode):
             has_ssh_agent = True
 
-<<<<<<< HEAD
-    if key_filename is None and salt.utils.which('sshpass') is None and has_ssh_agent is False:
-        raise SaltCloudSystemExit(
-            'Cannot deploy salt in a VM if the \'ssh_keyfile\' setting '
-            'is not set and \'sshpass\' binary is not present on the '
-            'system for the password.'
-        )
-
     if key_filename is None and ('password' not in vm_ or not vm_['password']) and has_ssh_agent is False:
-=======
-    if key_filename is None and ('password' not in vm_ or not vm_['password']):
->>>>>>> d3fc81eb
         raise SaltCloudSystemExit(
             'Cannot deploy salt in a VM if the \'ssh_keyfile\' setting '
             'is not set and there is no password set for the vm. '
