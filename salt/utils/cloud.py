# -*- coding: utf-8 -*-
'''
Utility functions for salt.cloud
'''

# Import python libs
from __future__ import absolute_import
import os
import sys
import stat
import codecs
import shutil
import hashlib
import socket
import tempfile
import time
import subprocess
import multiprocessing
import logging
import pipes
import msgpack
import traceback
import copy
import re
import uuid


# Let's import pwd and catch the ImportError. We'll raise it if this is not
# Windows
try:
    import pwd
except ImportError:
    if not sys.platform.lower().startswith('win'):
        # We can't use salt.utils.is_windows() from the import a little down
        # because that will cause issues under windows at install time.
        raise

try:
    import salt.utils.smb

    HAS_SMB = True
except ImportError:
    HAS_SMB = False

try:
    import winrm
    from winrm.exceptions import WinRMTransportError

    HAS_WINRM = True
except ImportError:
    HAS_WINRM = False

# Import salt libs
import salt.crypt
import salt.client
import salt.config
import salt.utils
import salt.utils.event
from salt.utils import vt
from salt.utils.nb_popen import NonBlockingPopen
from salt.utils.yamldumper import SafeOrderedDumper
from salt.utils.validate.path import is_writeable

# Import salt cloud libs
import salt.cloud
from salt.exceptions import (
    SaltCloudConfigError,
    SaltCloudException,
    SaltCloudSystemExit,
    SaltCloudExecutionTimeout,
    SaltCloudExecutionFailure,
    SaltCloudPasswordError
)

# Import third party libs
import salt.ext.six as six
from salt.ext.six.moves import range  # pylint: disable=import-error,redefined-builtin,W0611
from jinja2 import Template
import yaml

try:
    import getpass

    HAS_GETPASS = True
except ImportError:
    HAS_GETPASS = False

NSTATES = {
    0: 'running',
    1: 'rebooting',
    2: 'terminated',
    3: 'pending',
}

SSH_PASSWORD_PROMP_RE = re.compile(r'(?:.*)[Pp]assword(?: for .*)?:\ *$', re.M)
SSH_PASSWORD_PROMP_SUDO_RE = \
    re.compile(r'(?:.*sudo)(?:.*)[Pp]assword(?: for .*)?:', re.M)

# Get logging started
log = logging.getLogger(__name__)


def __render_script(path, vm_=None, opts=None, minion=''):
    '''
    Return the rendered script
    '''
    log.info('Rendering deploy script: {0}'.format(path))
    try:
        with salt.utils.fopen(path, 'r') as fp_:
            template = Template(fp_.read())
            return str(template.render(opts=opts, vm=vm_, minion=minion))
    except AttributeError:
        # Specified renderer was not found
        with salt.utils.fopen(path, 'r') as fp_:
            return fp_.read()


def os_script(os_, vm_=None, opts=None, minion=''):
    '''
    Return the script as a string for the specific os
    '''
    if minion:
        minion = salt_config_to_yaml(minion)

    if os.path.isabs(os_):
        # The user provided an absolute path to the deploy script, let's use it
        return __render_script(os_, vm_, opts, minion)

    if os.path.isabs('{0}.sh'.format(os_)):
        # The user provided an absolute path to the deploy script, although no
        # extension was provided. Let's use it anyway.
        return __render_script('{0}.sh'.format(os_), vm_, opts, minion)

    for search_path in opts['deploy_scripts_search_path']:
        if os.path.isfile(os.path.join(search_path, os_)):
            return __render_script(
                os.path.join(search_path, os_), vm_, opts, minion
            )

        if os.path.isfile(os.path.join(search_path, '{0}.sh'.format(os_))):
            return __render_script(
                os.path.join(search_path, '{0}.sh'.format(os_)),
                vm_, opts, minion
            )
    # No deploy script was found, return an empty string
    return ''


def gen_keys(keysize=2048):
    '''
    Generate Salt minion keys and return them as PEM file strings
    '''
    # Mandate that keys are at least 2048 in size
    if keysize < 2048:
        keysize = 2048
    tdir = tempfile.mkdtemp()

    salt.crypt.gen_keys(tdir, 'minion', keysize)
    priv_path = os.path.join(tdir, 'minion.pem')
    pub_path = os.path.join(tdir, 'minion.pub')
    with salt.utils.fopen(priv_path) as fp_:
        priv = fp_.read()
    with salt.utils.fopen(pub_path) as fp_:
        pub = fp_.read()
    shutil.rmtree(tdir)
    return priv, pub


def accept_key(pki_dir, pub, id_):
    '''
    If the master config was available then we will have a pki_dir key in
    the opts directory, this method places the pub key in the accepted
    keys dir and removes it from the unaccepted keys dir if that is the case.
    '''
    for key_dir in 'minions', 'minions_pre', 'minions_rejected':
        key_path = os.path.join(pki_dir, key_dir)
        if not os.path.exists(key_path):
            os.makedirs(key_path)

    key = os.path.join(pki_dir, 'minions', id_)
    with salt.utils.fopen(key, 'w+') as fp_:
        fp_.write(pub)

    oldkey = os.path.join(pki_dir, 'minions_pre', id_)
    if os.path.isfile(oldkey):
        with salt.utils.fopen(oldkey) as fp_:
            if fp_.read() == pub:
                os.remove(oldkey)


def remove_key(pki_dir, id_):
    '''
    This method removes a specified key from the accepted keys dir
    '''
    key = os.path.join(pki_dir, 'minions', id_)
    if os.path.isfile(key):
        os.remove(key)
        log.debug('Deleted \'{0}\''.format(key))


def rename_key(pki_dir, id_, new_id):
    '''
    Rename a key, when an instance has also been renamed
    '''
    oldkey = os.path.join(pki_dir, 'minions', id_)
    newkey = os.path.join(pki_dir, 'minions', new_id)
    if os.path.isfile(oldkey):
        os.rename(oldkey, newkey)


def minion_config(opts, vm_):
    '''
    Return a minion's configuration for the provided options and VM
    '''

    # Don't start with a copy of the default minion opts; they're not always
    # what we need. Some default options are Null, let's set a reasonable default
    minion = {
        'master': 'salt',
        'log_level': 'info',
        'hash_type': 'sha256',
    }

    # Now, let's update it to our needs
    minion['id'] = vm_['name']
    master_finger = salt.config.get_cloud_config_value('master_finger', vm_, opts)
    if master_finger is not None:
        minion['master_finger'] = master_finger
    minion.update(
        # Get ANY defined minion settings, merging data, in the following order
        # 1. VM config
        # 2. Profile config
        # 3. Global configuration
        salt.config.get_cloud_config_value(
            'minion', vm_, opts, default={}, search_global=True
        )
    )

    make_master = salt.config.get_cloud_config_value('make_master', vm_, opts)
    if 'master' not in minion and make_master is not True:
        raise SaltCloudConfigError(
            'A master setting was not defined in the minion\'s configuration.'
        )

    # Get ANY defined grains settings, merging data, in the following order
    # 1. VM config
    # 2. Profile config
    # 3. Global configuration
    minion.setdefault('grains', {}).update(
        salt.config.get_cloud_config_value(
            'grains', vm_, opts, default={}, search_global=True
        )
    )
    return minion


def master_config(opts, vm_):
    '''
    Return a master's configuration for the provided options and VM
    '''
    # Let's get a copy of the salt master default options
    master = copy.deepcopy(salt.config.DEFAULT_MASTER_OPTS)
    # Some default options are Null, let's set a reasonable default
    master.update(
        log_level='info',
        log_level_logfile='info'
    )

    # Get ANY defined master setting, merging data, in the following order
    # 1. VM config
    # 2. Profile config
    # 3. Global configuration
    master.update(
        salt.config.get_cloud_config_value(
            'master', vm_, opts, default={}, search_global=True
        )
    )
    return master


def salt_config_to_yaml(configuration, line_break='\n'):
    '''
    Return a salt configuration dictionary, master or minion, as a yaml dump
    '''
    return yaml.dump(configuration,
                     line_break=line_break,
                     default_flow_style=False,
                     Dumper=SafeOrderedDumper)


def bootstrap(vm_, opts):
    '''
    This is the primary entry point for logging into any system (POSIX or
    Windows) to install Salt. It will make the decision on its own as to which
    deploy function to call.
    '''
    deploy_config = salt.config.get_cloud_config_value(
        'deploy',
        vm_, opts, default=False)
    inline_script_config = salt.config.get_cloud_config_value(
        'inline_script',
        vm_, opts, default=None)
    if deploy_config is False and inline_script_config is None:
        return {
            'Error': {
                'No Deploy': '\'deploy\' is not enabled. Not deploying.'
            }
        }

    key_filename = salt.config.get_cloud_config_value(
        'key_filename', vm_, opts, search_global=False,
        default=salt.config.get_cloud_config_value(
            'ssh_keyfile', vm_, opts, search_global=False, default=None
        )
    )
    if key_filename is not None and not os.path.isfile(key_filename):
        raise SaltCloudConfigError(
            'The defined ssh_keyfile \'{0}\' does not exist'.format(
                key_filename
            )
        )
    has_ssh_agent = False
    if (opts.get('ssh_agent', False) and
            'SSH_AUTH_SOCK' in os.environ and
            stat.S_ISSOCK(os.stat(os.environ['SSH_AUTH_SOCK']).st_mode)):
        has_ssh_agent = True

    if (key_filename is None and
            salt.config.get_cloud_config_value(
                'password', vm_, opts, default=None
            ) is None and
            salt.config.get_cloud_config_value(
                'win_password', vm_, opts, default=None
            ) is None and
            has_ssh_agent is False):
        raise SaltCloudSystemExit(
            'Cannot deploy Salt in a VM if the \'key_filename\' setting '
            'is not set and there is no password set for the VM. '
            'Check the provider docs for \'change_password\' option if it '
            'is supported by your provider.'
        )

    ret = {}

    minion_conf = salt.utils.cloud.minion_config(opts, vm_)
    deploy_script_code = os_script(
        salt.config.get_cloud_config_value(
            'os', vm_, opts, default='bootstrap-salt'
        ),
        vm_, opts, minion_conf
    )

    ssh_username = salt.config.get_cloud_config_value(
        'ssh_username', vm_, opts, default='root'
    )

    if 'file_transport' not in opts:
        opts['file_transport'] = vm_.get('file_transport', 'sftp')

    # If we haven't generated any keys yet, do so now.
    if 'pub_key' not in vm_ and 'priv_key' not in vm_:
        log.debug('Generating keys for \'{0[name]}\''.format(vm_))

        vm_['priv_key'], vm_['pub_key'] = gen_keys(
            salt.config.get_cloud_config_value(
                'keysize',
                vm_,
                opts
            )
        )

        key_id = vm_.get('name')
        if 'append_domain' in vm_:
            key_id = '.'.join([key_id, vm_['append_domain']])

        accept_key(
            opts['pki_dir'], vm_['pub_key'], key_id
        )

    if 'os' not in vm_:
        vm_['os'] = salt.config.get_cloud_config_value(
            'script',
            vm_,
            opts
        )

    # NOTE: deploy_kwargs is also used to pass inline_script variable content
    #       to run_inline_script function
    deploy_kwargs = {
        'opts': opts,
        'host': vm_['ssh_host'],
        'port': salt.config.get_cloud_config_value(
            'ssh_port', vm_, opts, default=22
        ),
        'salt_host': vm_.get('salt_host', vm_['ssh_host']),
        'username': ssh_username,
        'script': deploy_script_code,
        'inline_script': inline_script_config,
        'name': vm_['name'],
        'has_ssh_agent': has_ssh_agent,
        'tmp_dir': salt.config.get_cloud_config_value(
            'tmp_dir', vm_, opts, default='/tmp/.saltcloud'
        ),
        'deploy_command': salt.config.get_cloud_config_value(
            'deploy_command', vm_, opts,
            default='/tmp/.saltcloud/deploy.sh',
        ),
        'start_action': opts['start_action'],
        'parallel': opts['parallel'],
        'sock_dir': opts['sock_dir'],
        'conf_file': opts['conf_file'],
        'minion_pem': vm_['priv_key'],
        'minion_pub': vm_['pub_key'],
        'master_sign_pub_file': salt.config.get_cloud_config_value(
            'master_sign_pub_file', vm_, opts, default=None),
        'keep_tmp': opts['keep_tmp'],
        'sudo': salt.config.get_cloud_config_value(
            'sudo', vm_, opts, default=(ssh_username != 'root')
        ),
        'sudo_password': salt.config.get_cloud_config_value(
            'sudo_password', vm_, opts, default=None
        ),
        'tty': salt.config.get_cloud_config_value(
            'tty', vm_, opts, default=True
        ),
        'password': salt.config.get_cloud_config_value(
            'password', vm_, opts, search_global=False
        ),
        'key_filename': key_filename,
        'script_args': salt.config.get_cloud_config_value(
            'script_args', vm_, opts
        ),
        'script_env': salt.config.get_cloud_config_value(
            'script_env', vm_, opts
        ),
        'minion_conf': minion_conf,
        'preseed_minion_keys': vm_.get('preseed_minion_keys', None),
        'display_ssh_output': salt.config.get_cloud_config_value(
            'display_ssh_output', vm_, opts, default=True
        ),
        'known_hosts_file': salt.config.get_cloud_config_value(
            'known_hosts_file', vm_, opts, default='/dev/null'
        ),
        'file_map': salt.config.get_cloud_config_value(
            'file_map', vm_, opts, default=None
        ),
        'maxtries': salt.config.get_cloud_config_value(
            'wait_for_passwd_maxtries', vm_, opts, default=15
        ),
    }

    inline_script_kwargs = deploy_kwargs

    # forward any info about possible ssh gateway to deploy script
    # as some providers need also a 'gateway' configuration
    if 'gateway' in vm_:
        deploy_kwargs.update({'gateway': vm_['gateway']})

    # Deploy salt-master files, if necessary
    if salt.config.get_cloud_config_value('make_master', vm_, opts) is True:
        deploy_kwargs['make_master'] = True
        deploy_kwargs['master_pub'] = vm_['master_pub']
        deploy_kwargs['master_pem'] = vm_['master_pem']
        master_conf = salt.utils.cloud.master_config(opts, vm_)
        deploy_kwargs['master_conf'] = master_conf

        if master_conf.get('syndic_master', None):
            deploy_kwargs['make_syndic'] = True

    deploy_kwargs['make_minion'] = salt.config.get_cloud_config_value(
        'make_minion', vm_, opts, default=True
    )

    win_installer = salt.config.get_cloud_config_value(
        'win_installer', vm_, opts
    )
    if win_installer:
        deploy_kwargs['port'] = salt.config.get_cloud_config_value(
            'smb_port', vm_, opts, default=445
        )
        deploy_kwargs['win_installer'] = win_installer
        minion = salt.utils.cloud.minion_config(opts, vm_)
        deploy_kwargs['master'] = minion['master']
        deploy_kwargs['username'] = salt.config.get_cloud_config_value(
            'win_username', vm_, opts, default='Administrator'
        )
        win_pass = salt.config.get_cloud_config_value(
            'win_password', vm_, opts, default=''
        )
        if win_pass:
            deploy_kwargs['password'] = win_pass
        deploy_kwargs['use_winrm'] = salt.config.get_cloud_config_value(
            'use_winrm', vm_, opts, default=False
        )
        deploy_kwargs['winrm_port'] = salt.config.get_cloud_config_value(
            'winrm_port', vm_, opts, default=5986
        )

    # Store what was used to the deploy the VM
    event_kwargs = copy.deepcopy(deploy_kwargs)
    del event_kwargs['opts']
    del event_kwargs['minion_pem']
    del event_kwargs['minion_pub']
    del event_kwargs['sudo_password']
    if 'password' in event_kwargs:
        del event_kwargs['password']
    ret['deploy_kwargs'] = event_kwargs

    fire_event(
        'event',
        'executing deploy script',
        'salt/cloud/{0}/deploying'.format(vm_['name']),
        {'kwargs': event_kwargs},
        transport=opts.get('transport', 'zeromq')
    )

    if inline_script_config and deploy_config is False:
        inline_script_deployed = run_inline_script(**inline_script_kwargs)
        if inline_script_deployed is not False:
            log.info('Inline script(s) ha(s|ve) run on {0}'.format(vm_['name']))
        ret['deployed'] = False
        return ret
    else:
        if win_installer:
            deployed = deploy_windows(**deploy_kwargs)
        else:
            deployed = deploy_script(**deploy_kwargs)

        if inline_script_config:
            inline_script_deployed = run_inline_script(**inline_script_kwargs)
            if inline_script_deployed is not False:
                log.info('Inline script(s) ha(s|ve) run on {0}'.format(vm_['name']))

        if deployed is not False:
            ret['deployed'] = True
            if deployed is not True:
                ret.update(deployed)
            log.info('Salt installed on {0}'.format(vm_['name']))
            return ret

    log.error('Failed to start Salt on host {0}'.format(vm_['name']))
    return {
        'Error': {
            'Not Deployed': 'Failed to start Salt on host {0}'.format(
                vm_['name']
            )
        }
    }


def ssh_usernames(vm_, opts, default_users=None):
    '''
    Return the ssh_usernames. Defaults to a built-in list of users for trying.
    '''
    if default_users is None:
        default_users = ['root']

    usernames = salt.config.get_cloud_config_value(
        'ssh_username', vm_, opts
    )

    if not isinstance(usernames, list):
        usernames = [usernames]

    # get rid of None's or empty names
    usernames = [x for x in usernames if x]
    # Keep a copy of the usernames the user might have provided
    initial = usernames[:]

    # Add common usernames to the list to be tested
    for name in default_users:
        if name not in usernames:
            usernames.append(name)
    # Add the user provided usernames to the end of the list since enough time
    # might need to pass before the remote service is available for logins and
    # the proper username might have passed its iteration.
    # This has detected in a CentOS 5.7 EC2 image
    usernames.extend(initial)
    return usernames


def wait_for_fun(fun, timeout=900, **kwargs):
    '''
    Wait until a function finishes, or times out
    '''
    start = time.time()
    log.debug('Attempting function {0}'.format(fun))
    trycount = 0
    while True:
        trycount += 1
        try:
            response = fun(**kwargs)
            if not isinstance(response, bool):
                return response
        except Exception as exc:
            log.debug('Caught exception in wait_for_fun: {0}'.format(exc))
            time.sleep(1)
            log.debug(
                'Retrying function {0} on  (try {1})'.format(
                    fun, trycount
                )
            )
        if time.time() - start > timeout:
            log.error('Function timed out: {0}'.format(timeout))
            return False


def wait_for_port(host, port=22, timeout=900, gateway=None):
    '''
    Wait until a connection to the specified port can be made on a specified
    host. This is usually port 22 (for SSH), but in the case of Windows
    installations, it might be port 445 (for winexe). It may also be an
    alternate port for SSH, depending on the base image.
    '''
    start = time.time()
    # Assign test ports because if a gateway is defined
    # we first want to test the gateway before the host.
    test_ssh_host = host
    test_ssh_port = port

    if gateway:
        ssh_gateway = gateway['ssh_gateway']
        ssh_gateway_port = 22
        if ':' in ssh_gateway:
            ssh_gateway, ssh_gateway_port = ssh_gateway.split(':')
        if 'ssh_gateway_port' in gateway:
            ssh_gateway_port = gateway['ssh_gateway_port']
        test_ssh_host = ssh_gateway
        test_ssh_port = ssh_gateway_port
        log.debug(
            'Attempting connection to host {0} on port {1} '
            'via gateway {2} on port {3}'.format(
                host, port, ssh_gateway, ssh_gateway_port
            )
        )
    else:
        log.debug(
            'Attempting connection to host {0} on port {1}'.format(
                host, port
            )
        )
    trycount = 0
    while True:
        trycount += 1
        try:
            if socket.inet_pton(socket.AF_INET6, host):
                sock = socket.socket(socket.AF_INET6, socket.SOCK_STREAM)
            else:
                sock = socket.socket(socket.AF_INET, socket.SOCK_STREAM)
        except socket.error:
            sock = socket.socket(socket.AF_INET, socket.SOCK_STREAM)
        try:
            sock.settimeout(30)
            sock.connect((test_ssh_host, int(test_ssh_port)))
            # Stop any remaining reads/writes on the socket
            sock.shutdown(socket.SHUT_RDWR)
            # Close it!
            sock.close()
            break
        except socket.error as exc:
            log.debug('Caught exception in wait_for_port: {0}'.format(exc))
            time.sleep(1)
            if time.time() - start > timeout:
                log.error('Port connection timed out: {0}'.format(timeout))
                return False
            if not gateway:
                log.debug(
                    'Retrying connection to host {0} on port {1} '
                    '(try {2})'.format(
                        test_ssh_host, test_ssh_port, trycount
                    )
                )
            else:
                log.debug(
                    'Retrying connection to Gateway {0} on port {1} '
                    '(try {2})'.format(
                        test_ssh_host, test_ssh_port, trycount
                    )
                )
    if not gateway:
        return True
    # Let the user know that his gateway is good!
    log.debug(
        'Gateway {0} on port {1} is reachable.'.format(
            test_ssh_host, test_ssh_port
        )
    )

    # Now we need to test the host via the gateway.
    # We will use netcat on the gateway to test the port
    ssh_args = []
    ssh_args.extend([
        # Don't add new hosts to the host key database
        '-oStrictHostKeyChecking=no',
        # Set hosts key database path to /dev/null, i.e., non-existing
        '-oUserKnownHostsFile=/dev/null',
        # Don't re-use the SSH connection. Less failures.
        '-oControlPath=none'
    ])
    # There should never be both a password and an ssh key passed in, so
    if 'ssh_gateway_key' in gateway:
        ssh_args.extend([
            # tell SSH to skip password authentication
            '-oPasswordAuthentication=no',
            '-oChallengeResponseAuthentication=no',
            # Make sure public key authentication is enabled
            '-oPubkeyAuthentication=yes',
            # do only use the provided identity file
            '-oIdentitiesOnly=yes',
            # No Keyboard interaction!
            '-oKbdInteractiveAuthentication=no',
            # Also, specify the location of the key file
            '-i {0}'.format(gateway['ssh_gateway_key'])
        ])
    # Netcat command testing remote port
    command = 'nc -z -w5 -q0 {0} {1}'.format(host, port)
    # SSH command
    pcmd = 'ssh {0} {1}@{2} -p {3} {4}'.format(
        ' '.join(ssh_args), gateway['ssh_gateway_user'], ssh_gateway,
        ssh_gateway_port, pipes.quote('date')
    )
    cmd = 'ssh {0} {1}@{2} -p {3} {4}'.format(
        ' '.join(ssh_args), gateway['ssh_gateway_user'], ssh_gateway,
        ssh_gateway_port, pipes.quote(command)
    )
    log.debug('SSH command: \'{0}\''.format(cmd))

    kwargs = {'display_ssh_output': False,
              'password': gateway.get('ssh_gateway_password', None)}
    trycount = 0
    usable_gateway = False
    gateway_retries = 5
    while True:
        trycount += 1
        # test gateway usage
        if not usable_gateway:
            pstatus = _exec_ssh_cmd(pcmd, allow_failure=True, **kwargs)
            if pstatus == 0:
                usable_gateway = True
            else:
                gateway_retries -= 1
                log.error(
                    'Gateway usage seems to be broken, '
                    'password error ? Tries left: {0}'.format(gateway_retries))
            if not gateway_retries:
                raise SaltCloudExecutionFailure(
                    'SSH gateway is reachable but we can not login')
        # then try to reach out the target
        if usable_gateway:
            status = _exec_ssh_cmd(cmd, allow_failure=True, **kwargs)
            # Get the exit code of the SSH command.
            # If 0 then the port is open.
            if status == 0:
                return True
        time.sleep(1)
        if time.time() - start > timeout:
            log.error('Port connection timed out: {0}'.format(timeout))
            return False
        log.debug(
            'Retrying connection to host {0} on port {1} '
            'via gateway {2} on port {3}. (try {4})'.format(
                host, port, ssh_gateway, ssh_gateway_port,
                trycount
            )
        )


def wait_for_winexesvc(host, port, username, password, timeout=900):
    '''
    Wait until winexe connection can be established.
    '''
    start = time.time()
    log.debug(
        'Attempting winexe connection to host {0} on port {1}'.format(
            host,
            port
        )
    )
    creds = "-U '{0}%{1}' //{2}".format(
        username,
        password,
        host
    )
    logging_creds = "-U '{0}%XXX-REDACTED-XXX' //{1}".format(
        username,
        host
    )

    try_count = 0
    while True:
        try_count += 1
        try:
            # Shell out to winexe to check %TEMP%
            ret_code = win_cmd(
                'winexe {0} "sc query winexesvc"'.format(creds),
                logging_command=logging_creds
            )
            if ret_code == 0:
                log.debug('winexe connected...')
                return True
            log.debug('Return code was {0}'.format(ret_code))
            time.sleep(1)
        except socket.error as exc:
            log.debug('Caught exception in wait_for_winexesvc: {0}'.format(exc))
            time.sleep(1)
            if time.time() - start > timeout:
                log.error('winexe connection timed out: {0}'.format(timeout))
                return False
            log.debug(
                'Retrying winexe connection to host {0} on port {1} '
                '(try {2})'.format(
                    host,
                    port,
                    try_count
                )
            )


def wait_for_winrm(host, port, username, password, timeout=900):
    '''
    Wait until WinRM connection can be established.
    '''
    start = time.time()
    log.debug(
        'Attempting WinRM connection to host {0} on port {1}'.format(
            host, port
        )
    )
    trycount = 0
    while True:
        trycount += 1
        try:
            s = winrm.Session(host, auth=(username, password), transport='ssl')
            if hasattr(s.protocol, 'set_timeout'):
                s.protocol.set_timeout(15)
            log.trace('WinRM endpoint url: {0}'.format(s.url))
            r = s.run_cmd('sc query winrm')
            if r.status_code == 0:
                log.debug('WinRM session connected...')
                return s
            log.debug('Return code was {0}'.format(r.status_code))
            time.sleep(1)
        except WinRMTransportError as exc:
            log.debug('Caught exception in wait_for_winrm: {0}'.format(exc))
            if time.time() - start > timeout:
                log.error('WinRM connection timed out: {0}'.format(timeout))
                return None
            log.debug(
                'Retrying WinRM connection to host {0} on port {1} '
                '(try {2})'.format(
                    host, port, trycount
                )
            )
            time.sleep(1)


def validate_windows_cred(host,
                          username='Administrator',
                          password=None,
                          retries=10,
                          retry_delay=1):
    '''
    Check if the windows credentials are valid
    '''
    cmd = "winexe -U '{0}%{1}' //{2} \"hostname\"".format(
        username,
        password,
        host
    )
    logging_cmd = "winexe -U '{0}%XXX-REDACTED-XXX' //{1} \"hostname\"".format(
        username,
        host
    )

    for i in xrange(retries):
        ret_code = win_cmd(
            cmd,
            logging_command=logging_cmd
        )
        if ret_code == 0:
            break
        time.sleep(retry_delay)
    return ret_code == 0


def wait_for_passwd(host, port=22, ssh_timeout=15, username='root',
                    password=None, key_filename=None, maxtries=15,
                    trysleep=1, display_ssh_output=True, gateway=None,
                    known_hosts_file='/dev/null', hard_timeout=None):
    '''
    Wait until ssh connection can be accessed via password or ssh key
    '''
    trycount = 0
    while trycount < maxtries:
        connectfail = False
        try:
            kwargs = {'hostname': host,
                      'port': port,
                      'username': username,
                      'password_retries': maxtries,
                      'timeout': ssh_timeout,
                      'display_ssh_output': display_ssh_output,
                      'known_hosts_file': known_hosts_file,
                      'ssh_timeout': ssh_timeout,
                      'hard_timeout': hard_timeout}
            if gateway:
                kwargs['ssh_gateway'] = gateway['ssh_gateway']
                kwargs['ssh_gateway_key'] = gateway['ssh_gateway_key']
                kwargs['ssh_gateway_user'] = gateway['ssh_gateway_user']

            if key_filename:
                if not os.path.isfile(key_filename):
                    raise SaltCloudConfigError(
                        'The defined key_filename \'{0}\' does not exist'.format(
                            key_filename
                        )
                    )
                kwargs['key_filename'] = key_filename
                log.debug('Using {0} as the key_filename'.format(key_filename))
            elif password:
                kwargs['password'] = password
                log.debug('Using password authentication')

            trycount += 1
            log.debug(
                'Attempting to authenticate as {0} (try {1} of {2})'.format(
                    username, trycount, maxtries
                )
            )

            status = root_cmd('date', tty=False, sudo=False, **kwargs)
            if status != 0:
                connectfail = True
                if trycount < maxtries:
                    time.sleep(trysleep)
                    continue

                log.error(
                    'Authentication failed: status code {0}'.format(
                        status
                    )
                )
                return False
            if connectfail is False:
                return True
            return False
        except SaltCloudPasswordError:
            raise
        except Exception:
            if trycount >= maxtries:
                return False
            time.sleep(trysleep)


def deploy_windows(host,
                   port=445,
                   timeout=900,
                   username='Administrator',
                   password=None,
                   name=None,
                   sock_dir=None,
                   conf_file=None,
                   start_action=None,
                   parallel=False,
                   minion_pub=None,
                   minion_pem=None,
                   minion_conf=None,
                   keep_tmp=False,
                   script_args=None,
                   script_env=None,
                   port_timeout=15,
                   preseed_minion_keys=None,
                   win_installer=None,
                   master=None,
                   tmp_dir='C:\\salttmp',
                   opts=None,
                   master_sign_pub_file=None,
                   use_winrm=False,
                   winrm_port=5986,
                   **kwargs):
    '''
    Copy the install files to a remote Windows box, and execute them
    '''
    if not isinstance(opts, dict):
        opts = {}

    if use_winrm and not HAS_WINRM:
        log.error('WinRM requested but module winrm could not be imported')
        return False

    starttime = time.mktime(time.localtime())
    log.debug('Deploying {0} at {1} (Windows)'.format(host, starttime))
    log.trace('HAS_WINRM: {0}, use_winrm: {1}'.format(HAS_WINRM, use_winrm))

    port_available = wait_for_port(host=host, port=port, timeout=port_timeout * 60)

    if not port_available:
        return False

    service_available = False
    winrm_session = None

    if HAS_WINRM and use_winrm:
        winrm_session = wait_for_winrm(host=host, port=winrm_port,
                                           username=username, password=password,
                                           timeout=port_timeout * 60)
        if winrm_session is not None:
            service_available = True
    else:
        service_available = wait_for_winexesvc(host=host, port=port,
                                               username=username, password=password,
                                               timeout=port_timeout * 60)

    if port_available and service_available:
        log.debug('SMB port {0} on {1} is available'.format(port, host))
        log.debug(
            'Logging into {0}:{1} as {2}'.format(
                host, port, username
            )
        )
        newtimeout = timeout - (time.mktime(time.localtime()) - starttime)

        smb_conn = salt.utils.smb.get_conn(host, username, password)
        if smb_conn is False:
            log.error('Please install impacket to enable SMB functionality')
            return False

        creds = "-U '{0}%{1}' //{2}".format(
            username,
            password,
            host
        )
        logging_creds = "-U '{0}%XXX-REDACTED-XXX' //{1}".format(
            username,
            host
        )

        salt.utils.smb.mkdirs('salttemp', conn=smb_conn)
        salt.utils.smb.mkdirs('salt/conf/pki/minion', conn=smb_conn)
        #  minion_pub, minion_pem
        kwargs = {'hostname': host,
                  'creds': creds}

        if minion_pub:
            salt.utils.smb.put_str(minion_pub, 'salt\\conf\\pki\\minion\\minion.pub', conn=smb_conn)

        if minion_pem:
            salt.utils.smb.put_str(minion_pem, 'salt\\conf\\pki\\minion\\minion.pem', conn=smb_conn)

        if master_sign_pub_file:
            # Read master-sign.pub file
            log.debug("Copying master_sign.pub file from {0} to minion".format(master_sign_pub_file))
            try:
                with salt.utils.fopen(master_sign_pub_file, 'rb') as master_sign_fh:
                    smb_conn.putFile('C$', 'salt\\conf\\pki\\minion\\master_sign.pub', master_sign_fh.read)
            except Exception as e:
                log.debug("Exception copying master_sign.pub file {0} to minion".format(master_sign_pub_file))

        # Copy over win_installer
        # win_installer refers to a file such as:
        # /root/Salt-Minion-0.17.0-win32-Setup.exe
        # ..which exists on the same machine as salt-cloud
        comps = win_installer.split('/')
        local_path = '/'.join(comps[:-1])
        installer = comps[-1]
        with salt.utils.fopen(win_installer, 'rb') as inst_fh:
            smb_conn.putFile('C$', 'salttemp/{0}'.format(installer), inst_fh.read)

        if use_winrm:
            winrm_cmd(winrm_session, 'c:\\salttemp\\{0}'.format(installer), ['/S', '/master={0}'.format(master),
                                                                             '/minion-name={0}'.format(name)]
            )
        else:
            # Shell out to winexe to execute win_installer
            #  We don't actually need to set the master and the minion here since
            #  the minion config file will be set next via impacket
            cmd = 'winexe {0} "c:\\salttemp\\{1} /S /master={2} /minion-name={3}"'.format(
                creds,
                installer,
                master,
                name
            )
            logging_cmd = 'winexe {0} "c:\\salttemp\\{1} /S /master={2} /minion-name={3}"'.format(
                logging_creds,
                installer,
                master,
                name
            )
            win_cmd(cmd, logging_command=logging_cmd)

        # Copy over minion_conf
        if minion_conf:
            if not isinstance(minion_conf, dict):
                # Let's not just fail regarding this change, specially
                # since we can handle it
                raise DeprecationWarning(
                    '`salt.utils.cloud.deploy_windows` now only accepts '
                    'dictionaries for its `minion_conf` parameter. '
                    'Loading YAML...'
                )
            minion_grains = minion_conf.pop('grains', {})
            if minion_grains:
                salt.utils.smb.put_str(
                    salt_config_to_yaml(minion_grains, line_break='\r\n'),
                    'salt\\conf\\grains',
                    conn=smb_conn
                )
            # Add special windows minion configuration
            # that must be in the minion config file
            windows_minion_conf = {
                'ipc_mode': 'tcp',
                'root_dir': 'c:\\salt',
                'pki_dir': '/conf/pki/minion',
                'multiprocessing': False,
            }
            minion_conf = dict(minion_conf, **windows_minion_conf)
            salt.utils.smb.put_str(
                salt_config_to_yaml(minion_conf, line_break='\r\n'),
                'salt\\conf\\minion',
                conn=smb_conn
            )
        # Delete C:\salttmp\ and installer file
        # Unless keep_tmp is True
        if not keep_tmp:
            smb_conn.deleteFile('C$', 'salttemp/{0}'.format(installer))
            smb_conn.deleteDirectory('C$', 'salttemp')
        # Shell out to winexe to ensure salt-minion service started
        if use_winrm:
            winrm_cmd(winrm_session, 'sc', ['stop', 'salt-minion'])
            time.sleep(5)
            winrm_cmd(winrm_session, 'sc', ['start', 'salt-minion'])
        else:
            stop_cmd = 'winexe {0} "sc stop salt-minion"'.format(
                creds
            )
            logging_stop_cmd = 'winexe {0} "sc stop salt-minion"'.format(
                logging_creds
            )
            win_cmd(stop_cmd, logging_command=logging_stop_cmd)

            time.sleep(5)

            start_cmd = 'winexe {0} "sc start salt-minion"'.format(creds)
            logging_start_cmd = 'winexe {0} "sc start salt-minion"'.format(
                logging_creds
            )
            win_cmd(start_cmd, logging_command=logging_start_cmd)

        # Fire deploy action
        fire_event(
            'event',
            '{0} has been deployed at {1}'.format(name, host),
            'salt/cloud/{0}/deploy_windows'.format(name),
            {'name': name},
            transport=opts.get('transport', 'zeromq')
        )

        return True
    return False


def deploy_script(host,
                  port=22,
                  timeout=900,
                  username='root',
                  password=None,
                  key_filename=None,
                  script=None,
                  name=None,
                  sock_dir=None,
                  provider=None,
                  conf_file=None,
                  start_action=None,
                  make_master=False,
                  master_pub=None,
                  master_pem=None,
                  master_conf=None,
                  minion_pub=None,
                  minion_pem=None,
                  minion_conf=None,
                  keep_tmp=False,
                  script_args=None,
                  script_env=None,
                  ssh_timeout=15,
                  maxtries=15,
                  make_syndic=False,
                  make_minion=True,
                  display_ssh_output=True,
                  preseed_minion_keys=None,
                  parallel=False,
                  sudo_password=None,
                  sudo=False,
                  tty=None,
                  deploy_command='/tmp/.saltcloud/deploy.sh',
                  opts=None,
                  tmp_dir='/tmp/.saltcloud',
                  file_map=None,
                  master_sign_pub_file=None,
                  **kwargs):
    '''
    Copy a deploy script to a remote server, execute it, and remove it
    '''
    if not isinstance(opts, dict):
        opts = {}

    tmp_dir = '{0}-{1}'.format(tmp_dir.rstrip('/'), uuid.uuid4())
    deploy_command = os.path.join(tmp_dir, 'deploy.sh')
    if key_filename is not None and not os.path.isfile(key_filename):
        raise SaltCloudConfigError(
            'The defined key_filename \'{0}\' does not exist'.format(
                key_filename
            )
        )

    gateway = None
    if 'gateway' in kwargs:
        gateway = kwargs['gateway']

    starttime = time.mktime(time.localtime())
    log.debug('Deploying {0} at {1}'.format(host, starttime))

    known_hosts_file = kwargs.get('known_hosts_file', '/dev/null')
    hard_timeout = opts.get('hard_timeout', None)

    if wait_for_port(host=host, port=port, gateway=gateway):
        log.debug('SSH port {0} on {1} is available'.format(port, host))
        if wait_for_passwd(host, port=port, username=username,
                           password=password, key_filename=key_filename,
                           ssh_timeout=ssh_timeout,
                           display_ssh_output=display_ssh_output,
                           gateway=gateway, known_hosts_file=known_hosts_file,
                           maxtries=maxtries, hard_timeout=hard_timeout):

            log.debug(
                'Logging into {0}:{1} as {2}'.format(
                    host, port, username
                )
            )
            ssh_kwargs = {
                'hostname': host,
                'port': port,
                'username': username,
                'timeout': ssh_timeout,
                'display_ssh_output': display_ssh_output,
                'sudo_password': sudo_password,
                'sftp': opts.get('use_sftp', False)
            }
            if gateway:
                ssh_kwargs['ssh_gateway'] = gateway['ssh_gateway']
                ssh_kwargs['ssh_gateway_key'] = gateway['ssh_gateway_key']
                ssh_kwargs['ssh_gateway_user'] = gateway['ssh_gateway_user']
            if key_filename:
                log.debug('Using {0} as the key_filename'.format(key_filename))
                ssh_kwargs['key_filename'] = key_filename
            elif password and kwargs.get('has_ssh_agent', False) is False:
                ssh_kwargs['password'] = password

            if root_cmd('test -e \'{0}\''.format(tmp_dir), tty, sudo,
                        allow_failure=True, **ssh_kwargs):
                ret = root_cmd(('sh -c "( mkdir -p -m 700 \'{0}\' )"').format(tmp_dir),
                               tty, sudo, **ssh_kwargs)
                if ret:
                    raise SaltCloudSystemExit(
                        'Can\'t create temporary '
                        'directory in {0} !'.format(tmp_dir)
                    )
            if sudo:
                comps = tmp_dir.lstrip('/').rstrip('/').split('/')
                if len(comps) > 0:
                    if len(comps) > 1 or comps[0] != 'tmp':
                        ret = root_cmd(
                            'chown {0} "{1}"'.format(username, tmp_dir),
                            tty, sudo, **ssh_kwargs
                        )
                        if ret:
                            raise SaltCloudSystemExit(
                                'Cant set {0} ownership on {1}'.format(
                                    username, tmp_dir))

            if not isinstance(file_map, dict):
                file_map = {}

            # Copy an arbitrary group of files to the target system
            remote_dirs = []
            file_map_success = []
            file_map_fail = []
            for map_item in file_map:
                local_file = map_item
                remote_file = file_map[map_item]
                if not os.path.exists(map_item):
                    log.error(
                        'The local file "{0}" does not exist, and will not be '
                        'copied to "{1}" on the target system'.format(
                            local_file, remote_file
                        )
                    )
                    file_map_fail.append({local_file: remote_file})
                    continue

                if os.path.isdir(local_file):
                    dir_name = os.path.basename(local_file)
                    remote_dir = os.path.join(os.path.dirname(remote_file),
                                              dir_name)
                else:
                    remote_dir = os.path.dirname(remote_file)

                if remote_dir not in remote_dirs:
                    root_cmd('mkdir -p \'{0}\''.format(remote_dir), tty, sudo, **ssh_kwargs)
                    if ssh_kwargs['username'] != 'root':
                        root_cmd(
                            'chown {0} \'{1}\''.format(
                                ssh_kwargs['username'], remote_dir
                            ),
                            tty, sudo, **ssh_kwargs
                        )
                    remote_dirs.append(remote_dir)
                ssh_file(
                    opts, remote_file, kwargs=ssh_kwargs, local_file=local_file
                )
                file_map_success.append({local_file: remote_file})

            # Minion configuration
            if minion_pem:
                ssh_file(opts, '{0}/minion.pem'.format(tmp_dir), minion_pem, ssh_kwargs)
                ret = root_cmd('chmod 600 \'{0}/minion.pem\''.format(tmp_dir),
                               tty, sudo, **ssh_kwargs)
                if ret:
                    raise SaltCloudSystemExit(
                        'Can\'t set perms on {0}/minion.pem'.format(tmp_dir))
            if minion_pub:
                ssh_file(opts, '{0}/minion.pub'.format(tmp_dir), minion_pub, ssh_kwargs)

            if master_sign_pub_file:
                ssh_file(opts, '{0}/master_sign.pub'.format(tmp_dir), kwargs=ssh_kwargs, local_file=master_sign_pub_file)

            if minion_conf:
                if not isinstance(minion_conf, dict):
                    # Let's not just fail regarding this change, specially
                    # since we can handle it
                    raise DeprecationWarning(
                        '`salt.utils.cloud.deploy_script now only accepts '
                        'dictionaries for it\'s `minion_conf` parameter. '
                        'Loading YAML...'
                    )
                minion_grains = minion_conf.pop('grains', {})
                if minion_grains:
                    ssh_file(
                        opts,
                        '{0}/grains'.format(tmp_dir),
                        salt_config_to_yaml(minion_grains),
                        ssh_kwargs
                    )
                ssh_file(
                    opts,
                    '{0}/minion'.format(tmp_dir),
                    salt_config_to_yaml(minion_conf),
                    ssh_kwargs
                )

            # Master configuration
            if master_pem:
                ssh_file(opts, '{0}/master.pem'.format(tmp_dir), master_pem, ssh_kwargs)
                ret = root_cmd('chmod 600 \'{0}/master.pem\''.format(tmp_dir),
                               tty, sudo, **ssh_kwargs)
                if ret:
                    raise SaltCloudSystemExit(
                        'Cant set perms on {0}/master.pem'.format(tmp_dir))

            if master_pub:
                ssh_file(opts, '{0}/master.pub'.format(tmp_dir), master_pub, ssh_kwargs)

            if master_conf:
                if not isinstance(master_conf, dict):
                    # Let's not just fail regarding this change, specially
                    # since we can handle it
                    raise DeprecationWarning(
                        '`salt.utils.cloud.deploy_script now only accepts '
                        'dictionaries for it\'s `master_conf` parameter. '
                        'Loading from YAML ...'
                    )

                ssh_file(
                    opts,
                    '{0}/master'.format(tmp_dir),
                    salt_config_to_yaml(master_conf),
                    ssh_kwargs
                )

            # XXX: We need to make these paths configurable
            preseed_minion_keys_tempdir = '{0}/preseed-minion-keys'.format(
                tmp_dir)
            if preseed_minion_keys is not None:
                # Create remote temp dir
                ret = root_cmd(
                    'mkdir \'{0}\''.format(preseed_minion_keys_tempdir),
                    tty, sudo, **ssh_kwargs
                )
                if ret:
                    raise SaltCloudSystemExit(
                        'Cant create {0}'.format(preseed_minion_keys_tempdir))
                ret = root_cmd(
                    'chmod 700 \'{0}\''.format(preseed_minion_keys_tempdir),
                    tty, sudo, **ssh_kwargs
                )
                if ret:
                    raise SaltCloudSystemExit(
                        'Can\'t set perms on {0}'.format(
                            preseed_minion_keys_tempdir))
                if ssh_kwargs['username'] != 'root':
                    root_cmd(
                        'chown {0} \'{1}\''.format(
                            ssh_kwargs['username'], preseed_minion_keys_tempdir
                        ),
                        tty, sudo, **ssh_kwargs
                    )

                # Copy pre-seed minion keys
                for minion_id, minion_key in six.iteritems(preseed_minion_keys):
                    rpath = os.path.join(
                        preseed_minion_keys_tempdir, minion_id
                    )
                    ssh_file(opts, rpath, minion_key, ssh_kwargs)

                if ssh_kwargs['username'] != 'root':
                    root_cmd(
                        'chown -R root \'{0}\''.format(
                            preseed_minion_keys_tempdir
                        ),
                        tty, sudo, **ssh_kwargs
                    )
                    if ret:
                        raise SaltCloudSystemExit(
                            'Can\'t set ownership for {0}'.format(
                                preseed_minion_keys_tempdir))

            # The actual deploy script
            if script:
                # got strange escaping issues with sudoer, going onto a
                # subshell fixes that
                ssh_file(opts, '{0}/deploy.sh'.format(tmp_dir), script, ssh_kwargs)
                ret = root_cmd(
                    ('sh -c "( chmod +x \'{0}/deploy.sh\' )";'
                     'exit $?').format(tmp_dir),
                    tty, sudo, **ssh_kwargs)
                if ret:
                    raise SaltCloudSystemExit(
                        'Can\'t set perms on {0}/deploy.sh'.format(tmp_dir))

            newtimeout = timeout - (time.mktime(time.localtime()) - starttime)
            queue = None
            process = None
            # Consider this code experimental. It causes Salt Cloud to wait
            # for the minion to check in, and then fire a startup event.
            # Disabled if parallel because it doesn't work!
            if start_action and not parallel:
                queue = multiprocessing.Queue()
                process = multiprocessing.Process(
                    target=check_auth, kwargs=dict(
                        name=name, sock_dir=sock_dir,
                        timeout=newtimeout, queue=queue
                    )
                )
                log.debug('Starting new process to wait for salt-minion')
                process.start()

            # Run the deploy script
            if script:
                if 'bootstrap-salt' in script:
                    deploy_command += ' -c \'{0}\''.format(tmp_dir)
                    if make_syndic is True:
                        deploy_command += ' -S'
                    if make_master is True:
                        deploy_command += ' -M'
                    if make_minion is False:
                        deploy_command += ' -N'
                    if keep_tmp is True:
                        deploy_command += ' -K'
                    if preseed_minion_keys is not None:
                        deploy_command += ' -k \'{0}\''.format(
                            preseed_minion_keys_tempdir
                        )
                if script_args:
                    deploy_command += ' {0}'.format(script_args)

                if script_env:
                    if not isinstance(script_env, dict):
                        raise SaltCloudSystemExit(
                            'The \'script_env\' configuration setting NEEDS '
                            'to be a dictionary not a {0}'.format(
                                type(script_env)
                            )
                        )
                    environ_script_contents = ['#!/bin/sh']
                    for key, value in six.iteritems(script_env):
                        environ_script_contents.append(
                            'setenv {0} \'{1}\' >/dev/null 2>&1 || '
                            'export {0}=\'{1}\''.format(key, value)
                        )
                    environ_script_contents.append(deploy_command)

                    # Upload our environ setter wrapper
                    ssh_file(
                        opts,
                        '{0}/environ-deploy-wrapper.sh'.format(tmp_dir),
                        '\n'.join(environ_script_contents),
                        ssh_kwargs
                    )
                    root_cmd(
                        'chmod +x \'{0}/environ-deploy-wrapper.sh\''.format(tmp_dir),
                        tty, sudo, **ssh_kwargs
                    )
                    # The deploy command is now our wrapper
                    deploy_command = '\'{0}/environ-deploy-wrapper.sh\''.format(
                        tmp_dir,
                    )
                if root_cmd(deploy_command, tty, sudo, **ssh_kwargs) != 0:
                    raise SaltCloudSystemExit(
                        'Executing the command \'{0}\' failed'.format(
                            deploy_command
                        )
                    )
                log.debug('Executed command \'{0}\''.format(deploy_command))

                # Remove the deploy script
                if not keep_tmp:
                    root_cmd('rm -f \'{0}/deploy.sh\''.format(tmp_dir),
                             tty, sudo, **ssh_kwargs)
                    log.debug('Removed {0}/deploy.sh'.format(tmp_dir))
                    if script_env:
                        root_cmd(
                            'rm -f \'{0}/environ-deploy-wrapper.sh\''.format(
                                tmp_dir
                            ),
                            tty, sudo, **ssh_kwargs
                        )
                        log.debug(
                            'Removed {0}/environ-deploy-wrapper.sh'.format(
                                tmp_dir
                            )
                        )

            if keep_tmp:
                log.debug(
                    'Not removing deployment files from {0}/'.format(tmp_dir)
                )
            else:
                # Remove minion configuration
                if minion_pub:
                    root_cmd('rm -f \'{0}/minion.pub\''.format(tmp_dir),
                             tty, sudo, **ssh_kwargs)
                    log.debug('Removed {0}/minion.pub'.format(tmp_dir))
                if minion_pem:
                    root_cmd('rm -f \'{0}/minion.pem\''.format(tmp_dir),
                             tty, sudo, **ssh_kwargs)
                    log.debug('Removed {0}/minion.pem'.format(tmp_dir))
                if minion_conf:
                    root_cmd('rm -f \'{0}/grains\''.format(tmp_dir),
                             tty, sudo, **ssh_kwargs)
                    log.debug('Removed {0}/grains'.format(tmp_dir))
                    root_cmd('rm -f \'{0}/minion\''.format(tmp_dir),
                             tty, sudo, **ssh_kwargs)
                    log.debug('Removed {0}/minion'.format(tmp_dir))
                if master_sign_pub_file:
                    root_cmd('rm -f {0}/master_sign.pub'.format(tmp_dir),
                             tty, sudo, **ssh_kwargs)
                    log.debug('Removed {0}/master_sign.pub'.format(tmp_dir))

                # Remove master configuration
                if master_pub:
                    root_cmd('rm -f \'{0}/master.pub\''.format(tmp_dir),
                             tty, sudo, **ssh_kwargs)
                    log.debug('Removed {0}/master.pub'.format(tmp_dir))
                if master_pem:
                    root_cmd('rm -f \'{0}/master.pem\''.format(tmp_dir),
                             tty, sudo, **ssh_kwargs)
                    log.debug('Removed {0}/master.pem'.format(tmp_dir))
                if master_conf:
                    root_cmd('rm -f \'{0}/master\''.format(tmp_dir),
                             tty, sudo, **ssh_kwargs)
                    log.debug('Removed {0}/master'.format(tmp_dir))

                # Remove pre-seed keys directory
                if preseed_minion_keys is not None:
                    root_cmd(
                        'rm -rf \'{0}\''.format(
                            preseed_minion_keys_tempdir
                        ), tty, sudo, **ssh_kwargs
                    )
                    log.debug(
                        'Removed {0}'.format(preseed_minion_keys_tempdir)
                    )

            if start_action and not parallel:
                queuereturn = queue.get()
                process.join()
                if queuereturn and start_action:
                    # client = salt.client.LocalClient(conf_file)
                    # output = client.cmd_iter(
                    # host, 'state.highstate', timeout=timeout
                    # )
                    # for line in output:
                    #    print(line)
                    log.info(
                        'Executing {0} on the salt-minion'.format(
                            start_action
                        )
                    )
                    root_cmd(
                        'salt-call {0}'.format(start_action),
                        tty, sudo, **ssh_kwargs
                    )
                    log.info(
                        'Finished executing {0} on the salt-minion'.format(
                            start_action
                        )
                    )
            # Fire deploy action
            fire_event(
                'event',
                '{0} has been deployed at {1}'.format(name, host),
                'salt/cloud/{0}/deploy_script'.format(name),
                {
                    'name': name,
                    'host': host
                },
                transport=opts.get('transport', 'zeromq')
            )
            if file_map_fail or file_map_success:
                return {
                    'File Upload Success': file_map_success,
                    'File Upload Failure': file_map_fail,
                }
            return True
    return False


def run_inline_script(host,
                      name=None,
                      port=22,
                      timeout=900,
                      username='root',
                      key_filename=None,
                      inline_script=None,
                      ssh_timeout=15,
                      display_ssh_output=True,
                      parallel=False,
                      sudo_password=None,
                      sudo=False,
                      password=None,
                      tty=None,
                      opts=None,
                      tmp_dir='/tmp/.saltcloud-inline_script',
                      **kwargs):
    '''
    Run the inline script commands, one by one
    :**kwargs: catch all other things we may get but don't actually need/use
    '''

    gateway = None
    if 'gateway' in kwargs:
        gateway = kwargs['gateway']

    starttime = time.mktime(time.localtime())
    log.debug('Deploying {0} at {1}'.format(host, starttime))

    known_hosts_file = kwargs.get('known_hosts_file', '/dev/null')

    if wait_for_port(host=host, port=port, gateway=gateway):
        log.debug('SSH port {0} on {1} is available'.format(port, host))
        newtimeout = timeout - (time.mktime(time.localtime()) - starttime)
        if wait_for_passwd(host, port=port, username=username,
                           password=password, key_filename=key_filename,
                           ssh_timeout=ssh_timeout,
                           display_ssh_output=display_ssh_output,
                           gateway=gateway, known_hosts_file=known_hosts_file):

            log.debug(
                'Logging into {0}:{1} as {2}'.format(
                    host, port, username
                )
            )
            newtimeout = timeout - (time.mktime(time.localtime()) - starttime)
            ssh_kwargs = {
                'hostname': host,
                'port': port,
                'username': username,
                'timeout': ssh_timeout,
                'display_ssh_output': display_ssh_output,
                'sudo_password': sudo_password,
                'sftp': opts.get('use_sftp', False)
            }
            if gateway:
                ssh_kwargs['ssh_gateway'] = gateway['ssh_gateway']
                ssh_kwargs['ssh_gateway_key'] = gateway['ssh_gateway_key']
                ssh_kwargs['ssh_gateway_user'] = gateway['ssh_gateway_user']
            if key_filename:
                log.debug('Using {0} as the key_filename'.format(key_filename))
                ssh_kwargs['key_filename'] = key_filename
            elif password and 'has_ssh_agent' in kwargs and kwargs['has_ssh_agent'] is False:
                ssh_kwargs['password'] = password

            # TODO: write some tests ???
            # TODO: check edge cases (e.g. ssh gateways, salt deploy disabled, etc.)
            if root_cmd('test -e \\"{0}\\"'.format(tmp_dir), tty, sudo,
                        allow_failure=True, **ssh_kwargs) and inline_script:
                log.debug('Found inline script to execute.')
                for cmd_line in inline_script:
                    log.info("Executing inline command: " + str(cmd_line))
                    ret = root_cmd('sh -c "( {0} )"'.format(cmd_line),
                                   tty, sudo, allow_failure=True, **ssh_kwargs)
                    if ret:
                        log.info("[" + str(cmd_line) + "] Output: " + str(ret))

    # TODO: ensure we send the correct return value
    return True


def fire_event(key, msg, tag, args=None, sock_dir=None, transport='zeromq'):
    # Fire deploy action
    if sock_dir is None:
        sock_dir = os.path.join(__opts__['sock_dir'], 'master')
    event = salt.utils.event.get_event(
        'master',
        sock_dir,
        transport,
        listen=False)
    try:
        event.fire_event(msg, tag)
    except ValueError:
        # We're using at least a 0.17.x version of salt
        if isinstance(args, dict):
            args[key] = msg
        else:
            args = {key: msg}
        event.fire_event(args, tag)

    # https://github.com/zeromq/pyzmq/issues/173#issuecomment-4037083
    # Assertion failed: get_load () == 0 (poller_base.cpp:32)
    time.sleep(0.025)


def _exec_ssh_cmd(cmd, error_msg=None, allow_failure=False, **kwargs):
    if error_msg is None:
        error_msg = 'A wrong password has been issued while establishing ssh session.'
    password_retries = kwargs.get('password_retries', 3)
    try:
        stdout, stderr = None, None
        proc = vt.Terminal(
            cmd,
            shell=True,
            log_stdout=True,
            log_stderr=True,
            stream_stdout=kwargs.get('display_ssh_output', True),
            stream_stderr=kwargs.get('display_ssh_output', True)
        )
        sent_password = 0
        while proc.has_unread_data:
            stdout, stderr = proc.recv()
            if stdout and SSH_PASSWORD_PROMP_RE.search(stdout):
                # if authenticating with an SSH key and 'sudo' is found
                # in the password prompt
                if ('key_filename' in kwargs and kwargs['key_filename']
                    and SSH_PASSWORD_PROMP_SUDO_RE.search(stdout)
                ):
                    proc.sendline(kwargs['sudo_password', None])
                # elif authenticating via password and haven't exhausted our
                # password_retires
                elif (
                            kwargs.get('password', None)
                        and (sent_password < password_retries)
                ):
                    sent_password += 1
                    proc.sendline(kwargs['password'])
                # else raise an error as we are not authenticating properly
                #  * not authenticating with an SSH key
                #  * not authenticating with a Password
                else:
                    raise SaltCloudPasswordError(error_msg)
            # 0.0125 is really too fast on some systems
            time.sleep(0.5)
        if proc.exitstatus != 0 and allow_failure is False:
            raise SaltCloudSystemExit(
                'Command \'{0}\' failed. Exit code: {1}'.format(
                    cmd, proc.exitstatus
                )
            )
        return proc.exitstatus
    except vt.TerminalException as err:
        trace = traceback.format_exc()
        log.error(error_msg.format(cmd, err, trace))
    finally:
        proc.close(terminate=True, kill=True)
    # Signal an error
    return 1


def scp_file(dest_path, contents=None, kwargs=None, local_file=None):
    '''
    Use scp or sftp to copy a file to a server
    '''
    if contents is not None:
        tmpfh, tmppath = tempfile.mkstemp()
        with salt.utils.fopen(tmppath, 'w') as tmpfile:
            tmpfile.write(contents)

    log.debug('Uploading {0} to {1}'.format(dest_path, kwargs['hostname']))

    ssh_args = [
        # Don't add new hosts to the host key database
        '-oStrictHostKeyChecking=no',
        # Set hosts key database path to /dev/null, i.e., non-existing
        '-oUserKnownHostsFile=/dev/null',
        # Don't re-use the SSH connection. Less failures.
        '-oControlPath=none'
    ]

    if local_file is not None:
        tmppath = local_file
        if os.path.isdir(local_file):
            ssh_args.append('-r')

    if 'key_filename' in kwargs:
        # There should never be both a password and an ssh key passed in, so
        ssh_args.extend([
            # tell SSH to skip password authentication
            '-oPasswordAuthentication=no',
            '-oChallengeResponseAuthentication=no',
            # Make sure public key authentication is enabled
            '-oPubkeyAuthentication=yes',
            # do only use the provided identity file
            '-oIdentitiesOnly=yes',
            # No Keyboard interaction!
            '-oKbdInteractiveAuthentication=no',
            # Also, specify the location of the key file
            '-i {0}'.format(kwargs['key_filename'])
        ])

    if 'port' in kwargs:
        ssh_args.append('-oPort={0}'.format(kwargs['port']))

    if 'ssh_gateway' in kwargs:
        ssh_gateway = kwargs['ssh_gateway']
        ssh_gateway_port = 22
        ssh_gateway_key = ''
        ssh_gateway_user = 'root'
        if ':' in ssh_gateway:
            ssh_gateway, ssh_gateway_port = ssh_gateway.split(':')
        if 'ssh_gateway_port' in kwargs:
            ssh_gateway_port = kwargs['ssh_gateway_port']
        if 'ssh_gateway_key' in kwargs:
            ssh_gateway_key = '-i {0}'.format(kwargs['ssh_gateway_key'])
        if 'ssh_gateway_user' in kwargs:
            ssh_gateway_user = kwargs['ssh_gateway_user']

        ssh_args.append(
            # Setup ProxyCommand
            '-oProxyCommand="ssh {0} {1} {2} {3} {4}@{5} -p {6} nc -q0 %h %p"'.format(
                # Don't add new hosts to the host key database
                '-oStrictHostKeyChecking=no',
                # Set hosts key database path to /dev/null, i.e., non-existing
                '-oUserKnownHostsFile=/dev/null',
                # Don't re-use the SSH connection. Less failures.
                '-oControlPath=none',
                ssh_gateway_key,
                ssh_gateway_user,
                ssh_gateway,
                ssh_gateway_port
            )
        )

    try:
        if socket.inet_pton(socket.AF_INET6, kwargs['hostname']):
            ipaddr = '[{0}]'.format(kwargs['hostname'])
        else:
            ipaddr = kwargs['hostname']
    except socket.error:
        ipaddr = kwargs['hostname']

    cmd = (
        'scp {0} {1} {2[username]}@{4}:{3} || '
        'echo "put {1} {3}" | sftp {0} {2[username]}@{4} || '
        'rsync -avz -e "ssh {0}" {1} {2[username]}@{2[hostname]}:{3}'.format(
            ' '.join(ssh_args), tmppath, kwargs, dest_path, ipaddr
        )
    )

    log.debug('SCP command: \'{0}\''.format(cmd))
    retcode = _exec_ssh_cmd(cmd,
                            error_msg='Failed to upload file \'{0}\': {1}\n{2}',
                            password_retries=3,
                            **kwargs)
    return retcode


def ssh_file(opts, dest_path, contents=None, kwargs=None, local_file=None):
    '''
    Copies a file to the remote SSH target using either sftp or scp, as
    configured.
    '''
    if opts.get('file_transport', 'sftp') == 'sftp':
        return sftp_file(dest_path, contents, kwargs, local_file)
    return scp_file(dest_path, contents, kwargs, local_file)


def sftp_file(dest_path, contents=None, kwargs=None, local_file=None):
    '''
    Use sftp to upload a file to a server
    '''
    put_args = []

    if kwargs is None:
        kwargs = {}

    if contents is not None:
        tmpfh, tmppath = tempfile.mkstemp()
        with salt.utils.fopen(tmppath, 'w') as tmpfile:
            tmpfile.write(contents)

    if local_file is not None:
        tmppath = local_file
        if os.path.isdir(local_file):
            put_args = ['-r']

    log.debug('Uploading {0} to {1} (sftp)'.format(dest_path, kwargs.get('hostname')))

    ssh_args = [
        # Don't add new hosts to the host key database
        '-oStrictHostKeyChecking=no',
        # Set hosts key database path to /dev/null, i.e., non-existing
        '-oUserKnownHostsFile=/dev/null',
        # Don't re-use the SSH connection. Less failures.
        '-oControlPath=none'
    ]
    if 'key_filename' in kwargs:
        # There should never be both a password and an ssh key passed in, so
        ssh_args.extend([
            # tell SSH to skip password authentication
            '-oPasswordAuthentication=no',
            '-oChallengeResponseAuthentication=no',
            # Make sure public key authentication is enabled
            '-oPubkeyAuthentication=yes',
            # do only use the provided identity file
            '-oIdentitiesOnly=yes',
            # No Keyboard interaction!
            '-oKbdInteractiveAuthentication=no',
            # Also, specify the location of the key file
            '-oIdentityFile={0}'.format(kwargs['key_filename'])
        ])

    if 'port' in kwargs:
        ssh_args.append('-oPort={0}'.format(kwargs['port']))

    if 'ssh_gateway' in kwargs:
        ssh_gateway = kwargs['ssh_gateway']
        ssh_gateway_port = 22
        ssh_gateway_key = ''
        ssh_gateway_user = 'root'
        if ':' in ssh_gateway:
            ssh_gateway, ssh_gateway_port = ssh_gateway.split(':')
        if 'ssh_gateway_port' in kwargs:
            ssh_gateway_port = kwargs['ssh_gateway_port']
        if 'ssh_gateway_key' in kwargs:
            ssh_gateway_key = '-i {0}'.format(kwargs['ssh_gateway_key'])
        if 'ssh_gateway_user' in kwargs:
            ssh_gateway_user = kwargs['ssh_gateway_user']

        ssh_args.append(
            # Setup ProxyCommand
            '-oProxyCommand="ssh {0} {1} {2} {3} {4}@{5} -p {6} nc -q0 %h %p"'.format(
                # Don't add new hosts to the host key database
                '-oStrictHostKeyChecking=no',
                # Set hosts key database path to /dev/null, i.e., non-existing
                '-oUserKnownHostsFile=/dev/null',
                # Don't re-use the SSH connection. Less failures.
                '-oControlPath=none',
                ssh_gateway_key,
                ssh_gateway_user,
                ssh_gateway,
                ssh_gateway_port
            )
        )

    try:
        if socket.inet_pton(socket.AF_INET6, kwargs['hostname']):
            ipaddr = '[{0}]'.format(kwargs['hostname'])
        else:
            ipaddr = kwargs['hostname']
    except socket.error:
        ipaddr = kwargs['hostname']

    cmd = 'echo "put {0} {1} {2}" | sftp {3} {4[username]}@{5}'.format(
        ' '.join(put_args), tmppath, dest_path, ' '.join(ssh_args), kwargs, ipaddr
    )
    log.debug('SFTP command: \'{0}\''.format(cmd))
    retcode = _exec_ssh_cmd(cmd,
                            error_msg='Failed to upload file \'{0}\': {1}\n{2}',
                            password_retries=3,
                            **kwargs)
    return retcode


def win_cmd(command, **kwargs):
    '''
    Wrapper for commands to be run against Windows boxes
    '''
    logging_command = kwargs.get('logging_command', None)

    try:
        proc = NonBlockingPopen(
            command,
            shell=True,
            stderr=subprocess.PIPE,
            stdout=subprocess.PIPE,
            stream_stds=kwargs.get('display_ssh_output', True),
            logging_command=logging_command,
        )

        if logging_command is None:
            log.debug(
                'Executing command(PID {0}): {1!r}'.format(
                    proc.pid,
                    command
                )
            )
        else:
            log.debug(
                'Executing command(PID {0}): {1!r}'.format(
                    proc.pid,
                    logging_command
                )
            )

        proc.poll_and_read_until_finish()
        proc.communicate()
        return proc.returncode
    except Exception as err:
        log.error(
            'Failed to execute command {0!r}: {1}\n'.format(
                logging_command,
                err
            ),
            exc_info=True
        )
    # Signal an error
    return 1


def winrm_cmd(session, command, flags, **kwargs):
    '''
    Wrapper for commands to be run against Windows boxes using WinRM.
    '''
    log.debug('Executing WinRM command: {0} {1}'.format(
        command, flags
    ))
    r = session.run_cmd(command, flags)
    return r.status_code


def root_cmd(command, tty, sudo, allow_failure=False, **kwargs):
    '''
    Wrapper for commands to be run as root
    '''
    logging_command = command
    sudo_password = kwargs.get('sudo_password', None)

    if sudo:
        if sudo_password is None:
            command = 'sudo {0}'.format(command)
            logging_command = command
        else:
            logging_command = 'sudo -S "XXX-REDACTED-XXX" {0}'.format(command)
            command = 'sudo -S {0}'.format(command)

        log.debug('Using sudo to run command {0}'.format(logging_command))

    ssh_args = []

    if tty:
        # Use double `-t` on the `ssh` command, it's necessary when `sudo` has
        # `requiretty` enforced.
        ssh_args.extend(['-t', '-t'])

    known_hosts_file = kwargs.get('known_hosts_file', '/dev/null')
    host_key_checking = 'no'
    if known_hosts_file != '/dev/null':
        host_key_checking = 'yes'

    ssh_args.extend([
        # Don't add new hosts to the host key database
        '-oStrictHostKeyChecking={0}'.format(host_key_checking),
        # Set hosts key database path to /dev/null, i.e., non-existing
        '-oUserKnownHostsFile={0}'.format(known_hosts_file),
        # Don't re-use the SSH connection. Less failures.
        '-oControlPath=none'
    ])

    if 'key_filename' in kwargs:
        # There should never be both a password and an ssh key passed in, so
        ssh_args.extend([
            # tell SSH to skip password authentication
            '-oPasswordAuthentication=no',
            '-oChallengeResponseAuthentication=no',
            # Make sure public key authentication is enabled
            '-oPubkeyAuthentication=yes',
            # do only use the provided identity file
            '-oIdentitiesOnly=yes',
            # No Keyboard interaction!
            '-oKbdInteractiveAuthentication=no',
            # Also, specify the location of the key file
            '-i {0}'.format(kwargs['key_filename'])
        ])
    if 'ssh_timeout' in kwargs:
        ssh_args.extend(['-oConnectTimeout={0}'.format(kwargs['ssh_timeout'])])

    if 'ssh_gateway' in kwargs:
        ssh_gateway = kwargs['ssh_gateway']
        ssh_gateway_port = 22
        ssh_gateway_key = ''
        ssh_gateway_user = 'root'
        if ':' in ssh_gateway:
            ssh_gateway, ssh_gateway_port = ssh_gateway.split(':')
        if 'ssh_gateway_port' in kwargs:
            ssh_gateway_port = kwargs['ssh_gateway_port']
        if 'ssh_gateway_key' in kwargs:
            ssh_gateway_key = '-i {0}'.format(kwargs['ssh_gateway_key'])
        if 'ssh_gateway_user' in kwargs:
            ssh_gateway_user = kwargs['ssh_gateway_user']

        ssh_args.extend([
            # Setup ProxyCommand
            '-oProxyCommand="ssh {0} {1} {2} {3} {4}@{5} -p {6} nc -q0 %h %p"'.format(
                # Don't add new hosts to the host key database
                '-oStrictHostKeyChecking=no',
                # Set hosts key database path to /dev/null, i.e., non-existing
                '-oUserKnownHostsFile=/dev/null',
                # Don't re-use the SSH connection. Less failures.
                '-oControlPath=none',
                ssh_gateway_key,
                ssh_gateway_user,
                ssh_gateway,
                ssh_gateway_port
            )
        ])
        log.info(
            'Using SSH gateway {0}@{1}:{2}'.format(
                ssh_gateway_user, ssh_gateway, ssh_gateway_port
            )
        )

    if 'port' in kwargs:
        ssh_args.extend(['-p {0}'.format(kwargs['port'])])

    cmd = 'ssh {0} {1[username]}@{1[hostname]} '.format(
        ' '.join(ssh_args),
        kwargs
    )
    logging_command = cmd + logging_command
    cmd = cmd + pipes.quote(command)

    hard_timeout = kwargs.get('hard_timeout')
    if hard_timeout is not None:
        logging_command = 'timeout {0} {1}'.format(hard_timeout, logging_command)
        cmd = 'timeout {0} {1}'.format(hard_timeout, cmd)

    log.debug('SSH command: \'{0}\''.format(logging_command))

    retcode = _exec_ssh_cmd(cmd, allow_failure=allow_failure, **kwargs)
    return retcode


def check_auth(name, sock_dir=None, queue=None, timeout=300):
    '''
    This function is called from a multiprocess instance, to wait for a minion
    to become available to receive salt commands
    '''
    event = salt.utils.event.SaltEvent('master', sock_dir, listen=True)
    starttime = time.mktime(time.localtime())
    newtimeout = timeout
    log.debug(
        'In check_auth, waiting for {0} to become available'.format(
            name
        )
    )
    while newtimeout > 0:
        newtimeout = timeout - (time.mktime(time.localtime()) - starttime)
        ret = event.get_event(full=True)
        if ret is None:
            continue
        if ret['tag'] == 'minion_start' and ret['data']['id'] == name:
            queue.put(name)
            newtimeout = 0
            log.debug('Minion {0} is ready to receive commands'.format(name))


def ip_to_int(ip):
    '''
    Converts an IP address to an integer
    '''
    ret = 0
    for octet in ip.split('.'):
        ret = ret * 256 + int(octet)
    return ret


def is_public_ip(ip):
    '''
    Determines whether an IP address falls within one of the private IP ranges
    '''
    if ':' in ip:
        # ipv6
        if ip.startswith('fe80:'):
            # ipv6 link local
            return False
        return True
    addr = ip_to_int(ip)
    if addr > 167772160 and addr < 184549375:
        # 10.0.0.0/24
        return False
    elif addr > 3232235520 and addr < 3232301055:
        # 192.168.0.0/16
        return False
    elif addr > 2886729728 and addr < 2887778303:
        # 172.16.0.0/12
        return False
    return True


def check_name(name, safe_chars):
    '''
    Check whether the specified name contains invalid characters
    '''
    regexp = re.compile('[^{0}]'.format(safe_chars))
    if regexp.search(name):
        raise SaltCloudException(
            '{0} contains characters not supported by this cloud provider. '
            'Valid characters are: {1}'.format(
                name, safe_chars
            )
        )


def remove_sshkey(host, known_hosts=None):
    '''
    Remove a host from the known_hosts file
    '''
    if known_hosts is None:
        if 'HOME' in os.environ:
            known_hosts = '{0}/.ssh/known_hosts'.format(os.environ['HOME'])
        else:
            try:
                known_hosts = '{0}/.ssh/known_hosts'.format(
                    pwd.getpwuid(os.getuid()).pwd_dir
                )
            except Exception:
                pass

    if known_hosts is not None:
        log.debug(
            'Removing ssh key for {0} from known hosts file {1}'.format(
                host, known_hosts
            )
        )
    else:
        log.debug(
            'Removing ssh key for {0} from known hosts file'.format(host)
        )

    cmd = 'ssh-keygen -R {0}'.format(host)
    subprocess.call(cmd, shell=True)


def wait_for_ip(update_callback,
                update_args=None,
                update_kwargs=None,
                timeout=5 * 60,
                interval=5,
                interval_multiplier=1,
                max_failures=10):
    '''
    Helper function that waits for an IP address for a specific maximum amount
    of time.

    :param update_callback: callback function which queries the cloud provider
                            for the VM ip address. It must return None if the
                            required data, IP included, is not available yet.
    :param update_args: Arguments to pass to update_callback
    :param update_kwargs: Keyword arguments to pass to update_callback
    :param timeout: The maximum amount of time(in seconds) to wait for the IP
                    address.
    :param interval: The looping interval, i.e., the amount of time to sleep
                     before the next iteration.
    :param interval_multiplier: Increase the interval by this multiplier after
                                each request; helps with throttling
    :param max_failures: If update_callback returns ``False`` it's considered
                         query failure. This value is the amount of failures
                         accepted before giving up.
    :returns: The update_callback returned data
    :raises: SaltCloudExecutionTimeout

    '''
    if update_args is None:
        update_args = ()
    if update_kwargs is None:
        update_kwargs = {}

    duration = timeout
    while True:
        log.debug(
            'Waiting for VM IP. Giving up in 00:{0:02d}:{1:02d}.'.format(
                int(timeout // 60),
                int(timeout % 60)
            )
        )
        data = update_callback(*update_args, **update_kwargs)
        if data is False:
            log.debug(
                '\'update_callback\' has returned \'False\', which is '
                'considered a failure. Remaining Failures: {0}.'.format(
                    max_failures
                )
            )
            max_failures -= 1
            if max_failures <= 0:
                raise SaltCloudExecutionFailure(
                    'Too many failures occurred while waiting for '
                    'the IP address.'
                )
        elif data is not None:
            return data

        if timeout < 0:
            raise SaltCloudExecutionTimeout(
                'Unable to get IP for 00:{0:02d}:{1:02d}.'.format(
                    int(duration // 60),
                    int(duration % 60)
                )
            )
        time.sleep(interval)
        timeout -= interval

        if interval_multiplier > 1:
            interval *= interval_multiplier
            if interval > timeout:
                interval = timeout + 1
            log.info('Interval multiplier in effect; interval is '
                     'now {0}s.'.format(interval))


def simple_types_filter(data):
    '''
    Convert the data list, dictionary into simple types, i.e., int, float, string,
    bool, etc.
    '''
    if data is None:
        return data

    simpletypes_keys = (six.string_types, six.text_type, six.integer_types, float, bool)
    simpletypes_values = tuple(list(simpletypes_keys) + [list, tuple])

    if isinstance(data, (list, tuple)):
        simplearray = []
        for value in data:
            if value is not None:
                if isinstance(value, (dict, list)):
                    value = simple_types_filter(value)
                elif not isinstance(value, simpletypes_values):
                    value = repr(value)
            simplearray.append(value)
        return simplearray

    if isinstance(data, dict):
        simpledict = {}
        for key, value in six.iteritems(data):
            if key is not None and not isinstance(key, simpletypes_keys):
                key = repr(key)
            if value is not None and isinstance(value, (dict, list, tuple)):
                value = simple_types_filter(value)
            elif value is not None and not isinstance(value, simpletypes_values):
                value = repr(value)
            simpledict[key] = value
        return simpledict

    return data


def list_nodes_select(nodes, selection, call=None):
    '''
    Return a list of the VMs that are on the provider, with select fields
    '''
    if call == 'action':
        raise SaltCloudSystemExit(
            'The list_nodes_select function must be called '
            'with -f or --function.'
        )

    if 'error' in nodes:
        raise SaltCloudSystemExit(
            'An error occurred while listing nodes: {0}'.format(
                nodes['error']['Errors']['Error']['Message']
            )
        )

    ret = {}
    for node in nodes:
        pairs = {}
        data = nodes[node]
        for key in data:
            if str(key) in selection:
                value = data[key]
                pairs[key] = value
        ret[node] = pairs

    return ret


def lock_file(filename, interval=.5, timeout=15):
    '''
    Lock a file; if it is already locked, then wait for it to become available
    before locking it.

    Note that these locks are only recognized by Salt Cloud, and not other
    programs or platforms.
    '''
    log.trace('Attempting to obtain lock for {0}'.format(filename))
    lock = filename + '.lock'
    start = time.time()
    while True:
        if os.path.exists(lock):
            if time.time() - start >= timeout:
                log.warn('Unable to obtain lock for {0}'.format(filename))
                return False
            time.sleep(interval)
        else:
            break

    with salt.utils.fopen(lock, 'a'):
        pass


def unlock_file(filename):
    '''
    Unlock a locked file

    Note that these locks are only recognized by Salt Cloud, and not other
    programs or platforms.
    '''
    log.trace('Removing lock for {0}'.format(filename))
    lock = filename + '.lock'
    try:
        os.remove(lock)
    except OSError as exc:
        log.trace('Unable to remove lock for {0}: {1}'.format(filename, exc))


def cachedir_index_add(minion_id, profile, driver, provider, base=None):
    '''
    Add an entry to the cachedir index. This generally only needs to happen when
    a new instance is created. This entry should contain:

    .. code-block:: yaml

        - minion_id
        - profile used to create the instance
        - provider and driver name

    The intent of this function is to speed up lookups for the cloud roster for
    salt-ssh. However, other code that makes use of profile information can also
    make use of this function.
    '''
    base = init_cachedir(base)
    index_file = os.path.join(base, 'index.p')
    lock_file(index_file)

    if os.path.exists(index_file):
        with salt.utils.fopen(index_file, 'r') as fh_:
            index = msgpack.load(fh_)
    else:
        index = {}

    prov_comps = provider.split(':')

    index.update({
        minion_id: {
            'id': minion_id,
            'profile': profile,
            'driver': driver,
            'provider': prov_comps[0],
        }
    })

    with salt.utils.fopen(index_file, 'w') as fh_:
        msgpack.dump(index, fh_)

    unlock_file(index_file)


def cachedir_index_del(minion_id, base=None):
    '''
    Delete an entry from the cachedir index. This generally only needs to happen
    when an instance is deleted.
    '''
    base = init_cachedir(base)
    index_file = os.path.join(base, 'index.p')
    lock_file(index_file)

    if os.path.exists(index_file):
        with salt.utils.fopen(index_file, 'r') as fh_:
            index = msgpack.load(fh_)
    else:
        return

    if minion_id in index:
        del index[minion_id]

    with salt.utils.fopen(index_file, 'w') as fh_:
        msgpack.dump(index, fh_)

    unlock_file(index_file)


def init_cachedir(base=None):
    '''
    Initialize the cachedir needed for Salt Cloud to keep track of minions
    '''
    if base is None:
        base = os.path.join(__opts__['cachedir'], 'cloud')
    needed_dirs = (base,
                   os.path.join(base, 'requested'),
                   os.path.join(base, 'active'))
    for dir_ in needed_dirs:
        if not os.path.exists(dir_):
            os.makedirs(dir_)
        os.chmod(base, 0o755)

    return base


def request_minion_cachedir(
        minion_id,
        opts=None,
        fingerprint='',
        pubkey=None,
        provider=None,
        base=None,
):
    '''
    Creates an entry in the requested/ cachedir. This means that Salt Cloud has
    made a request to a cloud provider to create an instance, but it has not
    yet verified that the instance properly exists.

    If the fingerprint is unknown, a raw pubkey can be passed in, and a
    fingerprint will be calculated. If both are empty, then the fingerprint
    will be set to None.
    '''
    if base is None:
        base = os.path.join(__opts__['cachedir'], 'cloud')

    if not fingerprint and pubkey is not None:
        fingerprint = salt.utils.pem_finger(key=pubkey, sum_type=(opts and opts.get('hash_type') or 'sha256'))

    init_cachedir(base)

    data = {
        'minion_id': minion_id,
        'fingerprint': fingerprint,
        'provider': provider,
    }

    fname = '{0}.p'.format(minion_id)
    path = os.path.join(base, 'requested', fname)
    with salt.utils.fopen(path, 'w') as fh_:
        msgpack.dump(data, fh_)


def change_minion_cachedir(
        minion_id,
        cachedir,
        data=None,
        base=None,
):
    '''
    Changes the info inside a minion's cachedir entry. The type of cachedir
    must be specified (i.e., 'requested' or 'active'). A dict is also passed in
    which contains the data to be changed.

    Example:

        change_minion_cachedir(
            'myminion',
            'requested',
            {'fingerprint': '26:5c:8c:de:be:fe:89:c0:02:ed:27:65:0e:bb:be:60'},
        )
    '''
    if not isinstance(data, dict):
        return False

    if base is None:
        base = os.path.join(__opts__['cachedir'], 'cloud')

    fname = '{0}.p'.format(minion_id)
    path = os.path.join(base, cachedir, fname)

    with salt.utils.fopen(path, 'r') as fh_:
        cache_data = msgpack.load(fh_)

    cache_data.update(data)

    with salt.utils.fopen(path, 'w') as fh_:
        msgpack.dump(cache_data, fh_)


def activate_minion_cachedir(minion_id, base=None):
    '''
    Moves a minion from the requested/ cachedir into the active/ cachedir. This
    means that Salt Cloud has verified that a requested instance properly
    exists, and should be expected to exist from here on out.
    '''
    if base is None:
        base = os.path.join(__opts__['cachedir'], 'cloud')

    fname = '{0}.p'.format(minion_id)
    src = os.path.join(base, 'requested', fname)
    dst = os.path.join(base, 'active')
    shutil.move(src, dst)


def delete_minion_cachedir(minion_id, provider, opts, base=None):
    '''
    Deletes a minion's entry from the cloud cachedir. It will search through
    all cachedirs to find the minion's cache file.
    Needs `update_cachedir` set to True.
    '''
    if opts.get('update_cachedir', False) is False:
        return

    if base is None:
        base = os.path.join(__opts__['cachedir'], 'cloud')

    driver = next(six.iterkeys(opts['providers'][provider]))
    fname = '{0}.p'.format(minion_id)
    for cachedir in 'requested', 'active':
        path = os.path.join(base, cachedir, driver, provider, fname)
        log.debug('path: {0}'.format(path))
        if os.path.exists(path):
            os.remove(path)


def list_cache_nodes_full(opts, provider=None, base=None):
    '''
    Return a list of minion data from the cloud cache, rather from the cloud
    providers themselves. This is the cloud cache version of list_nodes_full().
    '''
    if opts.get('update_cachedir', False) is False:
        return

    if base is None:
        base = os.path.join(__opts__['cachedir'], 'cloud', 'active')

    minions = {}
    # First, get a list of all drivers in use
    for driver in os.listdir(base):
        minions[driver] = {}
        prov_dir = os.path.join(base, driver)
        # Then, get a list of all providers per driver
        for prov in os.listdir(prov_dir):
            # If a specific provider is requested, filter out everyone else
            if provider and provider != prov:
                continue
            minions[driver][prov] = {}
            min_dir = os.path.join(prov_dir, prov)
            # Get a list of all nodes per provider
            for minion_id in os.listdir(min_dir):
                # Finally, get a list of full minion data
                fname = '{0}.p'.format(minion_id)
                fpath = os.path.join(min_dir, fname)
                with salt.utils.fopen(fpath, 'r') as fh_:
                    minions[driver][prov][minion_id] = msgpack.load(fh_)

    return minions


def cache_nodes_ip(opts, base=None):
    '''
    Retrieve a list of all nodes from Salt Cloud cache, and any associated IP
    addresses. Returns a dict.
    '''
    if base is None:
        base = os.path.join(__opts__['cachedir'], 'cloud')

    minions = list_cache_nodes_full(opts, base=base)


def update_bootstrap(config, url=None):
    '''
    Update the salt-bootstrap script

    url can be one of:

        - The URL to fetch the bootstrap script from
        - The absolute path to the bootstrap
        - The content of the bootstrap script
    '''
    default_url = config.get('bootstrap_script_url',
                             'https://bootstrap.saltstack.com')
    if not url:
        url = default_url
    if not url:
        raise ValueError('Cant get any source to update')
    if url.startswith('http') or '://' in url:
        log.debug('Updating the bootstrap-salt.sh script to latest stable')
        try:
            import requests
        except ImportError:
            return {'error': (
                'Updating the bootstrap-salt.sh script requires the '
                'Python requests library to be installed'
            )}
        req = requests.get(url)
        if req.status_code != 200:
            return {'error': (
                'Failed to download the latest stable version of the '
                'bootstrap-salt.sh script from {0}. HTTP error: '
                '{1}'.format(
                    url, req.status_code
                )
            )}
        script_content = req.text
        if url == default_url:
            script_name = 'bootstrap-salt.sh'
        else:
            script_name = os.path.basename(url)
    elif os.path.exists(url):
        with salt.utils.fopen(url) as fic:
            script_content = fic.read()
        script_name = os.path.basename(url)
    # in last case, assuming we got a script content
    else:
        script_content = url
        script_name = '{0}.sh'.format(
            hashlib.sha1(script_content).hexdigest()
        )

    if not script_content:
        raise ValueError('No content in bootstrap script !')

    # Get the path to the built-in deploy scripts directory
    builtin_deploy_dir = os.path.join(
        os.path.dirname(__file__),
        'deploy'
    )

    # Compute the search path from the current loaded opts conf_file
    # value
    deploy_d_from_conf_file = os.path.join(
        os.path.dirname(config['conf_file']),
        'cloud.deploy.d'
    )

    # Compute the search path using the install time defined
    # syspaths.CONF_DIR
    deploy_d_from_syspaths = os.path.join(
        config['config_dir'],
        'cloud.deploy.d'
    )

    # Get a copy of any defined search paths, flagging them not to
    # create parent
    deploy_scripts_search_paths = []
    for entry in config.get('deploy_scripts_search_path', []):
        if entry.startswith(builtin_deploy_dir):
            # We won't write the updated script to the built-in deploy
            # directory
            continue

        if entry in (deploy_d_from_conf_file, deploy_d_from_syspaths):
            # Allow parent directories to be made
            deploy_scripts_search_paths.append((entry, True))
        else:
            deploy_scripts_search_paths.append((entry, False))

    # In case the user is not using defaults and the computed
    # 'cloud.deploy.d' from conf_file and syspaths is not included, add
    # them
    if deploy_d_from_conf_file not in deploy_scripts_search_paths:
        deploy_scripts_search_paths.append(
            (deploy_d_from_conf_file, True)
        )
    if deploy_d_from_syspaths not in deploy_scripts_search_paths:
        deploy_scripts_search_paths.append(
            (deploy_d_from_syspaths, True)
        )

    finished = []
    finished_full = []
    for entry, makedirs in deploy_scripts_search_paths:
        # This handles duplicate entries, which are likely to appear
        if entry in finished:
            continue
        else:
            finished.append(entry)

        if makedirs and not os.path.isdir(entry):
            try:
                os.makedirs(entry)
            except (OSError, IOError) as err:
                log.info(
                    'Failed to create directory \'{0}\''.format(entry)
                )
                continue

        if not is_writeable(entry):
            log.debug(
                'The \'{0}\' is not writeable. Continuing...'.format(
                    entry
                )
            )
            continue

        deploy_path = os.path.join(entry, script_name)
        try:
            finished_full.append(deploy_path)
            with salt.utils.fopen(deploy_path, 'w') as fp_:
                fp_.write(script_content)
        except (OSError, IOError) as err:
            log.debug(
                'Failed to write the updated script: {0}'.format(err)
            )
            continue

    return {'Success': {'Files updated': finished_full}}


def cache_node_list(nodes, provider, opts):
    '''
    If configured to do so, update the cloud cachedir with the current list of
    nodes. Also fires configured events pertaining to the node list.

    .. versionadded:: 2014.7.0
    '''
    if 'update_cachedir' not in opts or not opts['update_cachedir']:
        return

    base = os.path.join(init_cachedir(), 'active')
    driver = next(six.iterkeys(opts['providers'][provider]))
    prov_dir = os.path.join(base, driver, provider)
    if not os.path.exists(prov_dir):
        os.makedirs(prov_dir)

    # Check to see if any nodes in the cache are not in the new list
    missing_node_cache(prov_dir, nodes, provider, opts)

    for node in nodes:
        diff_node_cache(prov_dir, node, nodes[node], opts)
        path = os.path.join(prov_dir, '{0}.p'.format(node))
        with salt.utils.fopen(path, 'w') as fh_:
            msgpack.dump(nodes[node], fh_)


def cache_node(node, provider, opts):
    '''
    Cache node individually

    .. versionadded:: 2014.7.0
    '''
    if 'update_cachedir' not in opts or not opts['update_cachedir']:
        return

<<<<<<< HEAD
    base = os.path.join(syspaths.CACHE_DIR, 'cloud', 'active')
    if not os.path.exists(base):
        init_cachedir()

=======
    if not os.path.exists(os.path.join(__opts__['cachedir'], 'cloud', 'active')):
        init_cachedir()

    base = os.path.join(__opts__['cachedir'], 'cloud', 'active')
>>>>>>> 2a5d1a0e
    provider, driver = provider.split(':')
    prov_dir = os.path.join(base, driver, provider)
    if not os.path.exists(prov_dir):
        os.makedirs(prov_dir)
    path = os.path.join(prov_dir, '{0}.p'.format(node['name']))
    with salt.utils.fopen(path, 'w') as fh_:
        msgpack.dump(node, fh_)


def missing_node_cache(prov_dir, node_list, provider, opts):
    '''
    Check list of nodes to see if any nodes which were previously known about
    in the cache have been removed from the node list.

    This function will only run if configured to do so in the main Salt Cloud
    configuration file (normally /etc/salt/cloud).

    .. code-block:: yaml

        diff_cache_events: True

    .. versionadded:: 2014.7.0
    '''
    cached_nodes = []
    for node in os.listdir(prov_dir):
        cached_nodes.append(os.path.splitext(node)[0])

    for node in cached_nodes:
        if node not in node_list:
            delete_minion_cachedir(node, provider, opts)
            if 'diff_cache_events' in opts and opts['diff_cache_events']:
                fire_event(
                    'event',
                    'cached node missing from provider',
                    'salt/cloud/{0}/cache_node_missing'.format(node),
                    {'missing node': node},
                    transport=opts.get('transport', 'zeromq')
                )


def diff_node_cache(prov_dir, node, new_data, opts):
    '''
    Check new node data against current cache. If data differ, fire an event
    which consists of the new node data.

    This function will only run if configured to do so in the main Salt Cloud
    configuration file (normally /etc/salt/cloud).

    .. code-block:: yaml

        diff_cache_events: True

    .. versionadded:: 2014.7.0
    '''
    if 'diff_cache_events' not in opts or not opts['diff_cache_events']:
        return

    if node is None:
        return
    path = '{0}.p'.format(os.path.join(prov_dir, node))

    if not os.path.exists(path):
        event_data = _strip_cache_events(new_data, opts)

        fire_event(
            'event',
            'new node found',
            'salt/cloud/{0}/cache_node_new'.format(node),
            {'new_data': event_data},
            transport=opts.get('transport', 'zeromq')
        )
        return

    with salt.utils.fopen(path, 'r') as fh_:
        try:
            cache_data = msgpack.load(fh_)
        except ValueError:
            log.warning('Cache for {0} was corrupt: Deleting'.format(node))
            cache_data = {}

    # Perform a simple diff between the old and the new data, and if it differs,
    # return both dicts.
    # TODO: Return an actual diff
    diff = cmp(new_data, cache_data)
    if diff != 0:
        fire_event(
            'event',
            'node data differs',
            'salt/cloud/{0}/cache_node_diff'.format(node),
            {
                'new_data': _strip_cache_events(new_data, opts),
                'cache_data': _strip_cache_events(cache_data, opts),
            },
            transport=opts.get('transport', 'zeromq')
        )


def _strip_cache_events(data, opts):
    '''
    Strip out user-configured sensitive event data. The fields to be stripped
    are configured in the main Salt Cloud configuration file, usually
    ``/etc/salt/cloud``.

    .. code-block: yaml

        cache_event_strip_fields:
          - password
          - priv_key

    .. versionadded:: 2014.7.0
    '''
    event_data = copy.deepcopy(data)
    strip_fields = opts.get('cache_event_strip_fields', [])
    for field in strip_fields:
        if field in event_data:
            del event_data[field]

    return event_data


def _salt_cloud_force_ascii(exc):
    '''
    Helper method to try its best to convert any Unicode text into ASCII
    without stack tracing since salt internally does not handle Unicode strings

    This method is not supposed to be used directly. Once
    `py:module: salt.utils.cloud` is imported this method register's with
    python's codecs module for proper automatic conversion in case of encoding
    errors.
    '''
    if not isinstance(exc, (UnicodeEncodeError, UnicodeTranslateError)):
        raise TypeError('Can\'t handle {0}'.format(exc))

    unicode_trans = {
        # Convert non-breaking space to space
        u'\xa0': u' ',
        # Convert en dash to dash
        u'\u2013': u'-',
    }

    if exc.object[exc.start:exc.end] in unicode_trans:
        return unicode_trans[exc.object[exc.start:exc.end]], exc.end

    # There's nothing else we can do, raise the exception
    raise exc


codecs.register_error('salt-cloud-force-ascii', _salt_cloud_force_ascii)


def retrieve_password_from_keyring(credential_id, username):
    '''
    Retrieve particular user's password for a specified credential set from system keyring.
    '''
    try:
        import keyring  # pylint: disable=import-error
        return keyring.get_password(credential_id, username)
    except ImportError:
        log.error('USE_KEYRING configured as a password, but no keyring module is installed')
        return False


def _save_password_in_keyring(credential_id, username, password):
    '''
    Saves provider password in system keyring
    '''
    try:
        import keyring  # pylint: disable=import-error
        return keyring.set_password(credential_id, username, password)
    except ImportError:
        log.error('Tried to store password in keyring, but no keyring module is installed')
        return False


def store_password_in_keyring(credential_id, username, password=None):
    '''
    Interactively prompts user for a password and stores it in system keyring
    '''
    try:
        # pylint: disable=import-error
        import keyring
        import keyring.errors
        # pylint: enable=import-error
        if password is None:
            prompt = 'Please enter password for {0}: '.format(credential_id)
            try:
                password = getpass.getpass(prompt)
            except EOFError:
                password = None

            if not password:
                # WE should raise something else here to be able to use this
                # as/from an API
                raise RuntimeError('Invalid password provided.')

        try:
            _save_password_in_keyring(credential_id, username, password)
        except keyring.errors.PasswordSetError as exc:
            log.debug('Problem saving password in the keyring: {0}'.format(exc))
    except ImportError:
        log.error('Tried to store password in keyring, but no keyring module is installed')
        return False


def _unwrap_dict(dictionary, index_string):
    '''
    Accepts index in form of a string
    Returns final value
    Example: dictionary = {'a': {'b': {'c': 'foobar'}}}
             index_string = 'a,b,c'
             returns 'foobar'
    '''
    index = index_string.split(',')
    for k in index:
        dictionary = dictionary[k]
    return dictionary


def run_func_until_ret_arg(fun, kwargs, fun_call=None,
                           argument_being_watched=None, required_argument_response=None):
    '''
    Waits until the function retrieves some required argument.
    NOTE: Tested with ec2 describe_volumes and describe_snapshots only.
    '''
    status = None
    while status != required_argument_response:
        f_result = fun(kwargs, call=fun_call)
        r_set = {}
        for d in f_result:
            if isinstance(d, list):
                d0 = d[0]
                if isinstance(d0, dict):
                    for k, v in six.iteritems(d0):
                        r_set[k] = v
        status = _unwrap_dict(r_set, argument_being_watched)
        log.debug('Function: {0}, Watched arg: {1}, Response: {2}'.format(str(fun).split(' ')[1],
                                                                          argument_being_watched,
                                                                          status))
        time.sleep(5)

    return True


def get_salt_interface(vm_, opts):
    '''
    Return the salt_interface type to connect to. Either 'public_ips' (default)
    or 'private_ips'.
    '''
    salt_host = salt.config.get_cloud_config_value(
        'salt_interface', vm_, opts, default=False,
        search_global=False
    )

    if salt_host is False:
        salt_host = salt.config.get_cloud_config_value(
            'ssh_interface', vm_, opts, default='public_ips',
            search_global=False
        )

    return salt_host


def check_key_path_and_mode(provider, key_path):
    '''
    Checks that the key_path exists and the key_mode is either 0400 or 0600.

    Returns True or False.

    .. versionadded:: 2016.3.0

    provider
        The provider name that the key_path to check belongs to.

    key_path
        The key_path to ensure that it exists and to check adequate permissions
        against.
    '''
    if not os.path.exists(key_path):
        log.error(
            'The key file \'{0}\' used in the \'{1}\' provider configuration '
            'does not exist.\n'.format(
                key_path,
                provider
            )
        )
        return False

    key_mode = str(oct(stat.S_IMODE(os.stat(key_path).st_mode)))
    if key_mode not in ('0400', '0600'):
        log.error(
            'The key file \'{0}\' used in the \'{1}\' provider configuration '
            'needs to be set to mode 0400 or 0600.\n'.format(
                key_path,
                provider
            )
        )
        return False

    return True<|MERGE_RESOLUTION|>--- conflicted
+++ resolved
@@ -2865,17 +2865,10 @@
     if 'update_cachedir' not in opts or not opts['update_cachedir']:
         return
 
-<<<<<<< HEAD
-    base = os.path.join(syspaths.CACHE_DIR, 'cloud', 'active')
+    base = os.path.join(__opts__['cachedir'], 'cloud', 'active')
     if not os.path.exists(base):
         init_cachedir()
 
-=======
-    if not os.path.exists(os.path.join(__opts__['cachedir'], 'cloud', 'active')):
-        init_cachedir()
-
-    base = os.path.join(__opts__['cachedir'], 'cloud', 'active')
->>>>>>> 2a5d1a0e
     provider, driver = provider.split(':')
     prov_dir = os.path.join(base, driver, provider)
     if not os.path.exists(prov_dir):
