--- conflicted
+++ resolved
@@ -354,12 +354,8 @@
 import logging
 import errno
 import random
+import weakref
 import yaml
-<<<<<<< HEAD
-=======
-import copy
-import weakref
->>>>>>> ba614625
 
 # Import Salt libs
 import salt.config
@@ -1415,12 +1411,6 @@
 
             run = False
             seconds = data['_next_fire_time'] - now
-<<<<<<< HEAD
-            if data['_splay']:
-                seconds = data['_splay'] - now
-            if '_seconds' in data:
-                if seconds <= 0:
-=======
 
             if 'splay' in data:
                 # Got "splay" configured, make decision to run a job based on that
@@ -1442,9 +1432,8 @@
                     # The "splay" configuration has been already processed, just use it
                     seconds = data['_splay'] - now
 
-            if seconds <= 0:
-                if '_seconds' in data:
->>>>>>> ba614625
+            if '_seconds' in data:
+                if seconds <= 0:
                     run = True
             elif 'when' in data and data['_run']:
                 if data['_next_fire_time'] <= now <= (data['_next_fire_time'] + self.opts['loop_interval']):
