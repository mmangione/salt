--- conflicted
+++ resolved
@@ -733,22 +733,6 @@
                             )
                         )
 
-<<<<<<< HEAD
-            if 'return_job' in data and not data['return_job']:
-                pass
-            else:
-                # Send back to master so the job is included in the job list
-                mret = ret.copy()
-                mret['jid'] = 'req'
-                channel = salt.transport.Channel.factory(self.opts, usage='salt_schedule')
-                load = {'cmd': '_return', 'id': self.opts['id']}
-                for key, value in six.iteritems(mret):
-                    load[key] = value
-                try:
-                    channel.send(load)
-                except salt.exceptions.SaltReqTimeoutError:
-                    log.error('Timeout error during scheduled job: {0}. Salt master could not be reached.'.format(ret['fun']))
-=======
             # Only attempt to return data to the master
             # if the scheduled job is running on a minion.
             if '__role' in self.opts and self.opts['__role'] == 'minion':
@@ -762,8 +746,10 @@
                     load = {'cmd': '_return', 'id': self.opts['id']}
                     for key, value in six.iteritems(mret):
                         load[key] = value
-                    channel.send(load)
->>>>>>> 430e9376
+                    try:
+                        channel.send(load)
+                    except salt.exceptions.SaltReqTimeoutError:
+                        log.error('Timeout error during scheduled job: {0}. Salt master could not be reached.'.format(ret['fun']))
 
         except Exception:
             log.exception("Unhandled exception running {0}".format(ret['fun']))
