# -*- coding: utf-8 -*-
'''
We wanna be free to ride our machines without being hassled by The Man!
And we wanna get loaded!
And we wanna have a good time!
And that's what we are gonna do. We are gonna have a good time...
'''

# Import python libs
from __future__ import absolute_import
import os
import imp
import sys
import salt
import time
import logging
import inspect
import tempfile
import functools
from collections import MutableMapping
from zipimport import zipimporter

# Import salt libs
from salt.exceptions import LoaderError
from salt.template import check_render_pipe_str
from salt.utils.decorators import Depends
from salt.utils import is_proxy
import salt.utils.context
import salt.utils.lazy
import salt.utils.event
import salt.utils.odict

# Solve the Chicken and egg problem where grains need to run before any
# of the modules are loaded and are generally available for any usage.
import salt.modules.cmdmod

# Import 3rd-party libs
import salt.ext.six as six
try:
    import pkg_resources
    HAS_PKG_RESOURCES = True
except ImportError:
    HAS_PKG_RESOURCES = False

__salt__ = {
    'cmd.run': salt.modules.cmdmod._run_quiet
}
log = logging.getLogger(__name__)

SALT_BASE_PATH = os.path.abspath(os.path.dirname(salt.__file__))
LOADED_BASE_NAME = 'salt.loaded'

if six.PY3:
    # pylint: disable=no-member,no-name-in-module,import-error
    import importlib.machinery
    SUFFIXES = []
    for suffix in importlib.machinery.EXTENSION_SUFFIXES:
        SUFFIXES.append((suffix, 'rb', 3))
    for suffix in importlib.machinery.BYTECODE_SUFFIXES:
        SUFFIXES.append((suffix, 'rb', 2))
    for suffix in importlib.machinery.SOURCE_SUFFIXES:
        SUFFIXES.append((suffix, 'r', 1))
    # pylint: enable=no-member,no-name-in-module,import-error
else:
    SUFFIXES = imp.get_suffixes()

# Because on the cloud drivers we do `from salt.cloud.libcloudfuncs import *`
# which simplifies code readability, it adds some unsupported functions into
# the driver's module scope.
# We list un-supported functions here. These will be removed from the loaded.
LIBCLOUD_FUNCS_NOT_SUPPORTED = (
    'parallels.avail_sizes',
    'parallels.avail_locations',
    'proxmox.avail_sizes',
    'saltify.destroy',
    'saltify.avail_sizes',
    'saltify.avail_images',
    'saltify.avail_locations',
    'rackspace.reboot',
    'openstack.list_locations',
    'rackspace.list_locations'
)

# Will be set to pyximport module at runtime if cython is enabled in config.
pyximport = None


def static_loader(
        opts,
        ext_type,
        tag,
        pack=None,
        int_type=None,
        ext_dirs=True,
        ext_type_dirs=None,
        base_path=None,
        filter_name=None,
        ):
    funcs = LazyLoader(
        _module_dirs(
            opts,
            ext_type,
            tag,
            int_type,
            ext_dirs,
            ext_type_dirs,
            base_path,
        ),
        opts,
        tag=tag,
        pack=pack,
    )
    ret = {}
    funcs._load_all()
    if filter_name:
        funcs = FilterDictWrapper(funcs, filter_name)
    for key in funcs:
        ret[key] = funcs[key]
    return ret


def _module_dirs(
        opts,
        ext_type,
        tag,
        int_type=None,
        ext_dirs=True,
        ext_type_dirs=None,
        base_path=None,
        ):
    sys_types = os.path.join(base_path or SALT_BASE_PATH, int_type or ext_type)
    ext_types = os.path.join(opts['extension_modules'], ext_type)

    ext_type_types = []
    if ext_dirs:
        if ext_type_dirs is None:
            ext_type_dirs = '{0}_dirs'.format(tag)
        if ext_type_dirs in opts:
            ext_type_types.extend(opts[ext_type_dirs])
        if HAS_PKG_RESOURCES and ext_type_dirs:
            for entry_point in pkg_resources.iter_entry_points('salt.loader', ext_type_dirs):
                loaded_entry_point = entry_point.load()
                for path in loaded_entry_point():
                    ext_type_types.append(path)

    cli_module_dirs = []
    # The dirs can be any module dir, or a in-tree _{ext_type} dir
    for _dir in opts.get('module_dirs', []):
        # Prepend to the list to match cli argument ordering
        maybe_dir = os.path.join(_dir, ext_type)
        if os.path.isdir(maybe_dir):
            cli_module_dirs.insert(0, maybe_dir)
            continue

        maybe_dir = os.path.join(_dir, '_{0}'.format(ext_type))
        if os.path.isdir(maybe_dir):
            cli_module_dirs.insert(0, maybe_dir)

    return cli_module_dirs + ext_type_types + [ext_types, sys_types]


def minion_mods(
        opts,
        context=None,
        utils=None,
        whitelist=None,
        include_errors=False,
        initial_load=False,
        loaded_base_name=None,
        notify=False,
        static_modules=None,
        proxy=None):
    '''
    Load execution modules

    Returns a dictionary of execution modules appropriate for the current
    system by evaluating the __virtual__() function in each module.

    :param dict opts: The Salt options dictionary

    :param dict context: A Salt context that should be made present inside
                            generated modules in __context__

    :param dict utils: Utility functions which should be made available to
                            Salt modules in __utils__. See `utils_dir` in
                            salt.config for additional information about
                            configuration.

    :param list whitelist: A list of modules which should be whitelisted.
    :param bool include_errors: Deprecated flag! Unused.
    :param bool initial_load: Deprecated flag! Unused.
    :param str loaded_base_name: A string marker for the loaded base name.
    :param bool notify: Flag indicating that an event should be fired upon
                        completion of module loading.

    .. code-block:: python

        import salt.config
        import salt.loader

        __opts__ = salt.config.minion_config('/etc/salt/minion')
        __grains__ = salt.loader.grains(__opts__)
        __opts__['grains'] = __grains__
        __utils__ = salt.loader.utils(__opts__)
        __salt__ = salt.loader.minion_mods(__opts__, utils=__utils__)
        __salt__['test.ping']()
    '''
    # TODO Publish documentation for module whitelisting
    if not whitelist:
        whitelist = opts.get('whitelist_modules', None)
    ret = LazyLoader(
        _module_dirs(opts, 'modules', 'module'),
        opts,
        tag='module',
        pack={'__context__': context, '__utils__': utils, '__proxy__': proxy},
        whitelist=whitelist,
        loaded_base_name=loaded_base_name,
        static_modules=static_modules,
    )

    ret.pack['__salt__'] = ret

    # Load any provider overrides from the configuration file providers option
    #  Note: Providers can be pkg, service, user or group - not to be confused
    #        with cloud providers.
    providers = opts.get('providers', False)
    if providers and isinstance(providers, dict):
        for mod in providers:
            # sometimes providers opts is not to diverge modules but
            # for other configuration
            try:
                funcs = raw_mod(opts, providers[mod], ret)
            except TypeError:
                break
            else:
                if funcs:
                    for func in funcs:
                        f_key = '{0}{1}'.format(mod, func[func.rindex('.'):])
                        ret[f_key] = funcs[func]

    if notify:
        evt = salt.utils.event.get_event('minion', opts=opts, listen=False)
        evt.fire_event({'complete': True}, tag='/salt/minion/minion_mod_complete')

    return ret


def raw_mod(opts, name, functions, mod='modules'):
    '''
    Returns a single module loaded raw and bypassing the __virtual__ function

    .. code-block:: python

        import salt.config
        import salt.loader

        __opts__ = salt.config.minion_config('/etc/salt/minion')
        testmod = salt.loader.raw_mod(__opts__, 'test', None)
        testmod['test.ping']()
    '''
    loader = LazyLoader(
        _module_dirs(opts, mod, 'rawmodule'),
        opts,
        tag='rawmodule',
        virtual_enable=False,
        pack={'__salt__': functions},
    )
    # if we don't have the module, return an empty dict
    if name not in loader.file_mapping:
        return {}

    loader._load_module(name)  # load a single module (the one passed in)
    return dict(loader._dict)  # return a copy of *just* the funcs for `name`


def engines(opts, functions, runners, proxy=None):
    '''
    Return the master services plugins
    '''
    pack = {'__salt__': functions,
            '__runners__': runners,
            '__proxy__': proxy}
    return LazyLoader(
        _module_dirs(opts, 'engines', 'engines'),
        opts,
        tag='engines',
        pack=pack,
    )


def proxy(opts, functions=None, returners=None, whitelist=None):
    '''
    Returns the proxy module for this salt-proxy-minion
    '''
    ret = LazyLoader(
        _module_dirs(opts, 'proxy', 'proxy'),
        opts,
        tag='proxy',
        pack={'__salt__': functions, '__ret__': returners},
    )

    ret.pack['__proxy__'] = ret

    return ret


def returners(opts, functions, whitelist=None, context=None):
    '''
    Returns the returner modules
    '''
    return LazyLoader(
        _module_dirs(opts, 'returners', 'returner'),
        opts,
        tag='returner',
        whitelist=whitelist,
        pack={'__salt__': functions, '__context__': context},
    )


def utils(opts, whitelist=None, context=None):
    '''
    Returns the utility modules
    '''
    return LazyLoader(
        _module_dirs(opts, 'utils', 'utils', ext_type_dirs='utils_dirs'),
        opts,
        tag='utils',
        whitelist=whitelist,
        pack={'__context__': context},
    )


def pillars(opts, functions, context=None):
    '''
    Returns the pillars modules
    '''
<<<<<<< HEAD
    ret = LazyLoader(
        _module_dirs(opts, 'pillar', 'pillar'),
        opts,
        tag='pillar',
        pack={'__salt__': functions, '__context__': context},
    )
    ret.pack['__ext_pillar__'] = ret
=======
    if context is None:
        context = {}
    ret = LazyLoader(_module_dirs(opts, 'pillar', 'pillar'),
                     opts,
                     tag='pillar',
                     pack={'__salt__': functions,
                           '__context__': context,
                           '__utils__': utils(opts)})
>>>>>>> 06a75be8
    return FilterDictWrapper(ret, '.ext_pillar')


def tops(opts):
    '''
    Returns the tops modules
    '''
    if 'master_tops' not in opts:
        return {}
    whitelist = list(opts['master_tops'].keys())
    ret = LazyLoader(
        _module_dirs(opts, 'tops', 'top'),
        opts,
        tag='top',
        whitelist=whitelist,
    )
    return FilterDictWrapper(ret, '.top')


def wheels(opts, whitelist=None):
    '''
    Returns the wheels modules
    '''
    return LazyLoader(
        _module_dirs(opts, 'wheel', 'wheel'),
        opts,
        tag='wheel',
        whitelist=whitelist,
    )


def outputters(opts):
    '''
    Returns the outputters modules

    :param dict opts: The Salt options dictionary
    :returns: LazyLoader instance, with only outputters present in the keyspace
    '''
    ret = LazyLoader(
        _module_dirs(opts, 'output', 'output', ext_type_dirs='outputter_dirs'),
        opts,
        tag='output',
    )
    wrapped_ret = FilterDictWrapper(ret, '.output')
    # TODO: this name seems terrible... __salt__ should always be execution mods
    ret.pack['__salt__'] = wrapped_ret
    return wrapped_ret


def serializers(opts):
    '''
    Returns the serializers modules
    :param dict opts: The Salt options dictionary
    :returns: LazyLoader instance, with only serializers present in the keyspace
    '''
    return LazyLoader(
        _module_dirs(opts, 'serializers', 'serializers'),
        opts,
        tag='serializers',
    )


def auth(opts, whitelist=None):
    '''
    Returns the auth modules

    :param dict opts: The Salt options dictionary
    :returns: LazyLoader
    '''
    return LazyLoader(
        _module_dirs(opts, 'auth', 'auth'),
        opts,
        tag='auth',
        whitelist=whitelist,
        pack={'__salt__': minion_mods(opts)},
    )


def fileserver(opts, backends):
    '''
    Returns the file server modules
    '''
<<<<<<< HEAD
    return LazyLoader(
        _module_dirs(opts, 'fileserver', 'fileserver'),
        opts,
        tag='fileserver',
        whitelist=backends,
    )
=======
    return LazyLoader(_module_dirs(opts, 'fileserver', 'fileserver'),
                      opts,
                      tag='fileserver',
                      whitelist=backends,
                      pack={'__utils__': utils(opts)})
>>>>>>> 06a75be8


def roster(opts, whitelist=None):
    '''
    Returns the roster modules
    '''
    return LazyLoader(
        _module_dirs(opts, 'roster', 'roster'),
        opts,
        tag='roster',
        whitelist=whitelist,
    )


def thorium(opts, functions, runners):
    '''
    Load the thorium runtime modules
    '''
    pack = {'__salt__': functions, '__runner__': runners, '__context__': {}}
    ret = LazyLoader(_module_dirs(opts, 'thorium', 'thorium'),
            opts,
            tag='thorium',
            pack=pack)
    ret.pack['__thorium__'] = ret
    return ret


def states(opts, functions, utils, serializers, whitelist=None):
    '''
    Returns the state modules

    :param dict opts: The Salt options dictionary
    :param dict functions: A dictionary of minion modules, with module names as
                            keys and funcs as values.

    .. code-block:: python

        import salt.config
        import salt.loader

        __opts__ = salt.config.minion_config('/etc/salt/minion')
        statemods = salt.loader.states(__opts__, None, None)
    '''
    ret = LazyLoader(
        _module_dirs(opts, 'states', 'states'),
        opts,
        tag='states',
        pack={'__salt__': functions},
        whitelist=whitelist,
    )
    ret.pack['__states__'] = ret
    ret.pack['__utils__'] = utils
    ret.pack['__serializers__'] = serializers
    return ret


def beacons(opts, functions, context=None):
    '''
    Load the beacon modules

    :param dict opts: The Salt options dictionary
    :param dict functions: A dictionary of minion modules, with module names as
                            keys and funcs as values.
    '''
    return LazyLoader(
        _module_dirs(opts, 'beacons', 'beacons'),
        opts,
        tag='beacons',
        pack={'__context__': context, '__salt__': functions},
    )


def search(opts, returners, whitelist=None):
    '''
    Returns the search modules

    :param dict opts: The Salt options dictionary
    :param returners: Undocumented
    :param whitelist: Undocumented
    '''
    # TODO Document returners arg
    # TODO Document whitelist arg
    return LazyLoader(
        _module_dirs(opts, 'search', 'search'),
        opts,
        tag='search',
        whitelist=whitelist,
        pack={'__ret__': returners},
    )


def log_handlers(opts):
    '''
    Returns the custom logging handler modules

    :param dict opts: The Salt options dictionary
    '''
    ret = LazyLoader(
        _module_dirs(
            opts,
            'log_handlers',
            'log_handlers',
            int_type='handlers',
            base_path=os.path.join(SALT_BASE_PATH, 'log'),
        ),
        opts,
        tag='log_handlers',
    )
    return FilterDictWrapper(ret, '.setup_handlers')


def ssh_wrapper(opts, functions=None, context=None):
    '''
    Returns the custom logging handler modules
    '''
    return LazyLoader(
        _module_dirs(
            opts,
            'wrapper',
            'wrapper',
            base_path=os.path.join(SALT_BASE_PATH, os.path.join('client', 'ssh')),
        ),
        opts,
        tag='wrapper',
        pack={
            '__salt__': functions,
            '__grains__': opts.get('grains', {}),
            '__pillar__': opts.get('pillar', {}),
            '__context__': context,
            },
    )


def render(opts, functions, states=None):
    '''
    Returns the render modules
    '''
    pack = {'__salt__': functions,
            '__grains__': opts.get('grains', {})}
    if states:
        pack['__states__'] = states
    ret = LazyLoader(
        _module_dirs(
            opts,
            'renderers',
            'render',
            ext_type_dirs='render_dirs',
        ),
        opts,
        tag='render',
        pack=pack,
    )
    rend = FilterDictWrapper(ret, '.render')

    if not check_render_pipe_str(opts['renderer'], rend):
        err = ('The renderer {0} is unavailable, this error is often because '
               'the needed software is unavailable'.format(opts['renderer']))
        log.critical(err)
        raise LoaderError(err)
    return rend


def grain_funcs(opts, proxy=None):
    '''
    Returns the grain functions

      .. code-block:: python

          import salt.config
          import salt.loader

          __opts__ = salt.config.minion_config('/etc/salt/minion')
          grainfuncs = salt.loader.grain_funcs(__opts__)
    '''
    return LazyLoader(
        _module_dirs(
            opts,
            'grains',
            'grain',
            ext_type_dirs='grains_dirs',
        ),
        opts,
        tag='grains',
    )


def grains(opts, force_refresh=False, proxy=None):
    '''
    Return the functions for the dynamic grains and the values for the static
    grains.

    Since grains are computed early in the startup process, grains functions
    do not have __salt__ or __proxy__ available.  At proxy-minion startup,
    this function is called with the proxymodule LazyLoader object so grains
    functions can communicate with their controlled device.

    .. code-block:: python

        import salt.config
        import salt.loader

        __opts__ = salt.config.minion_config('/etc/salt/minion')
        __grains__ = salt.loader.grains(__opts__)
        print __grains__['id']
    '''
    # if we hae no grains, lets try loading from disk (TODO: move to decorator?)
    cfn = os.path.join(
        opts['cachedir'],
        'grains.cache.p'
    )
    if not force_refresh:
        if opts.get('grains_cache', False):
            if os.path.isfile(cfn):
                grains_cache_age = int(time.time() - os.path.getmtime(cfn))
                if opts.get('grains_cache_expiration', 300) >= grains_cache_age and not \
                        opts.get('refresh_grains_cache', False) and not force_refresh:
                    log.debug('Retrieving grains from cache')
                    try:
                        serial = salt.payload.Serial(opts)
                        with salt.utils.fopen(cfn, 'rb') as fp_:
                            cached_grains = serial.load(fp_)
                        return cached_grains
                    except (IOError, OSError):
                        pass
                else:
                    if force_refresh:
                        log.debug('Grains refresh requested. Refreshing grains.')
                    else:
                        log.debug('Grains cache last modified {0} seconds ago and '
                                  'cache expiration is set to {1}. '
                                  'Grains cache expired. Refreshing.'.format(
                                      grains_cache_age,
                                      opts.get('grains_cache_expiration', 300)
                                  ))
            else:
                log.debug('Grains cache file does not exist.')

    if opts.get('skip_grains', False):
        return {}
    grains_deep_merge = opts.get('grains_deep_merge', False) is True
    if 'conf_file' in opts:
        pre_opts = {}
        pre_opts.update(salt.config.load_config(
            opts['conf_file'], 'SALT_MINION_CONFIG',
            salt.config.DEFAULT_MINION_OPTS['conf_file']
        ))
        default_include = pre_opts.get(
            'default_include', opts['default_include']
        )
        include = pre_opts.get('include', [])
        pre_opts.update(salt.config.include_config(
            default_include, opts['conf_file'], verbose=False
        ))
        pre_opts.update(salt.config.include_config(
            include, opts['conf_file'], verbose=True
        ))
        if 'grains' in pre_opts:
            opts['grains'] = pre_opts['grains']
        else:
            opts['grains'] = {}
    else:
        opts['grains'] = {}

    grains_data = {}
    funcs = grain_funcs(opts, proxy=proxy)
    if force_refresh:  # if we refresh, lets reload grain modules
        funcs.clear()
    # Run core grains
    for key, fun in six.iteritems(funcs):
        if not key.startswith('core.'):
            continue
        log.trace('Loading {0} grain'.format(key))
        ret = fun()
        if not isinstance(ret, dict):
            continue
        if grains_deep_merge:
            salt.utils.dictupdate.update(grains_data, ret)
        else:
            grains_data.update(ret)

    # Run the rest of the grains
    for key, fun in six.iteritems(funcs):
        if key.startswith('core.') or key == '_errors':
            continue
        try:
            # Grains are loaded too early to take advantage of the injected
            # __proxy__ variable.  Pass an instance of that LazyLoader
            # here instead to grains functions if the grains functions take
            # one parameter.  Then the grains can have access to the
            # proxymodule for retrieving information from the connected
            # device.
            if fun.__code__.co_argcount == 1:
                ret = fun(proxy)
            else:
                ret = fun()
        except Exception:
            if is_proxy():
                log.info('The following CRITICAL message may not be an error; the proxy may not be completely established yet.')
            log.critical(
                'Failed to load grains defined in grain file {0} in '
                'function {1}, error:\n'.format(
                    key, fun
                ),
                exc_info=True
            )
            continue
        if not isinstance(ret, dict):
            continue
        if grains_deep_merge:
            salt.utils.dictupdate.update(grains_data, ret)
        else:
            grains_data.update(ret)

    if opts.get('proxy_merge_grains_in_module', False) and proxy:
        try:
            proxytype = proxy.opts['proxy']['proxytype']
            if proxytype+'.grains' in proxy:
                if proxytype+'.initialized' in proxy and proxy[proxytype+'.initialized']():
                    try:
                        proxytype = proxy.opts['proxy']['proxytype']
                        ret = proxy[proxytype+'.grains']()
                        if grains_deep_merge:
                            salt.utils.dictupdate.update(grains_data, ret)
                        else:
                            grains_data.update(ret)
                    except Exception:
                        log.critical('Failed to run proxy\'s grains function!',
                            exc_info=True
                        )
        except KeyError:
            pass

    grains_data.update(opts['grains'])
    # Write cache if enabled
    if opts.get('grains_cache', False):
        cumask = os.umask(0o77)
        try:
            if salt.utils.is_windows():
                # Make sure cache file isn't read-only
                __salt__['cmd.run']('attrib -R "{0}"'.format(cfn))
            with salt.utils.fopen(cfn, 'w+b') as fp_:
                try:
                    serial = salt.payload.Serial(opts)
                    serial.dump(grains_data, fp_)
                except TypeError:
                    # Can't serialize pydsl
                    pass
        except (IOError, OSError):
            msg = 'Unable to write to grains cache file {0}'
            log.error(msg.format(cfn))
        os.umask(cumask)

    if grains_deep_merge:
        salt.utils.dictupdate.update(grains_data, opts['grains'])
    else:
        grains_data.update(opts['grains'])
    return grains_data


# TODO: get rid of? Does anyone use this? You should use raw() instead
def call(fun, **kwargs):
    '''
    Directly call a function inside a loader directory
    '''
    args = kwargs.get('args', [])
    dirs = kwargs.get('dirs', [])

    funcs = LazyLoader(
        [os.path.join(SALT_BASE_PATH, 'modules')] + dirs,
        None,
        tag='modules',
        virtual_enable=False,
    )
    return funcs[fun](*args)


def runner(opts):
    '''
    Directly call a function inside a loader directory
    '''
    ret = LazyLoader(
        _module_dirs(opts, 'runners', 'runner', ext_type_dirs='runner_dirs'),
        opts,
        tag='runners',
    )
    # TODO: change from __salt__ to something else, we overload __salt__ too much
    ret.pack['__salt__'] = ret
    return ret


def queues(opts):
    '''
    Directly call a function inside a loader directory
    '''
    return LazyLoader(
        _module_dirs(opts, 'queues', 'queue', ext_type_dirs='queue_dirs'),
        opts,
        tag='queues',
    )


def sdb(opts, functions=None, whitelist=None):
    '''
    Make a very small database call
    '''
    return LazyLoader(
        _module_dirs(opts, 'sdb', 'sdb'),
        opts,
        tag='sdb',
        pack={'__sdb__': functions},
        whitelist=whitelist,
    )


def pkgdb(opts):
    '''
    Return modules for SPM's package database

    .. versionadded:: 2015.8.0
    '''
    return LazyLoader(
        _module_dirs(
            opts,
            'pkgdb',
            'pkgdb',
            base_path=os.path.join(SALT_BASE_PATH, 'spm')
        ),
        opts,
        tag='pkgdb'
    )


def pkgfiles(opts):
    '''
    Return modules for SPM's file handling

    .. versionadded:: 2015.8.0
    '''
    return LazyLoader(
        _module_dirs(
            opts,
            'pkgfiles',
            'pkgfiles',
            base_path=os.path.join(SALT_BASE_PATH, 'spm')
        ),
        opts,
        tag='pkgfiles'
    )


def clouds(opts):
    '''
    Return the cloud functions
    '''
    # Let's bring __active_provider_name__, defaulting to None, to all cloud
    # drivers. This will get temporarily updated/overridden with a context
    # manager when needed.
    functions = LazyLoader(
        _module_dirs(opts,
                     'clouds',
                     'cloud',
                     base_path=os.path.join(SALT_BASE_PATH, 'cloud'),
                     int_type='clouds'),
        opts,
        tag='clouds',
        pack={'__utils__': salt.loader.utils(opts),
              '__active_provider_name__': None},
    )
    for funcname in LIBCLOUD_FUNCS_NOT_SUPPORTED:
        log.trace(
            '\'{0}\' has been marked as not supported. Removing from the list '
            'of supported cloud functions'.format(
                funcname
            )
        )
        functions.pop(funcname, None)
    return functions


def netapi(opts):
    '''
    Return the network api functions
    '''
    return LazyLoader(
        _module_dirs(opts, 'netapi', 'netapi'),
        opts,
        tag='netapi',
    )


def executors(opts, functions=None, context=None):
    '''
    Returns the executor modules
    '''
    return LazyLoader(
        _module_dirs(opts, 'executors', 'executor'),
        opts,
        tag='executor',
        pack={'__salt__': functions, '__context__': context or {}},
    )


def _generate_module(name):
    if name in sys.modules:
        return

    code = "'''Salt loaded {0} parent module'''".format(name.split('.')[-1])
    module = imp.new_module(name)
    exec(code, module.__dict__)
    sys.modules[name] = module


def _mod_type(module_path):
    if module_path.startswith(SALT_BASE_PATH):
        return 'int'
    return 'ext'


# TODO: move somewhere else?
class FilterDictWrapper(MutableMapping):
    '''
    Create a dict which wraps another dict with a specific key suffix on get

    This is to replace "filter_load"
    '''
    def __init__(self, d, suffix):
        self._dict = d
        self.suffix = suffix

    def __setitem__(self, key, val):
        self._dict[key] = val

    def __delitem__(self, key):
        del self._dict[key]

    def __getitem__(self, key):
        return self._dict[key + self.suffix]

    def __len__(self):
        return len(self._dict)

    def __iter__(self):
        for key in self._dict:
            if key.endswith(self.suffix):
                yield key.replace(self.suffix, '')


class LazyLoader(salt.utils.lazy.LazyDict):
    '''
    Goals here:
        - lazy loading
        - minimize disk usage

    # TODO:
        - move modules_max_memory into here
        - singletons (per tag)
    '''

    mod_dict_class = salt.utils.odict.OrderedDict

    def __init__(self,
                 module_dirs,
                 opts=None,
                 tag='module',
                 loaded_base_name=None,
                 mod_type_check=None,
                 pack=None,
                 whitelist=None,
                 virtual_enable=True,
                 static_modules=None,
                 proxy=None
                 ):  # pylint: disable=W0231
        '''
        In pack, if any of the values are None they will be replaced with an
        empty context-specific dict
        '''

        self.inject_globals = {}
        self.pack = {} if pack is None else pack
        if opts is None:
            opts = {}
        self.context_dict = salt.utils.context.ContextDict()
        self.opts = self.__prep_mod_opts(opts)

        self.module_dirs = module_dirs
        self.tag = tag
        self.loaded_base_name = loaded_base_name or LOADED_BASE_NAME
        self.mod_type_check = mod_type_check or _mod_type

        if '__context__' not in self.pack:
            self.pack['__context__'] = None

        for k, v in six.iteritems(self.pack):
            if v is None:  # if the value of a pack is None, lets make an empty dict
                self.context_dict.setdefault(k, {})
                self.pack[k] = salt.utils.context.NamespacedDictWrapper(self.context_dict, k)

        self.whitelist = whitelist
        self.virtual_enable = virtual_enable
        self.initial_load = True

        # names of modules that we don't have (errors, __virtual__, etc.)
        self.missing_modules = {}  # mapping of name -> error
        self.loaded_modules = {}  # mapping of module_name -> dict_of_functions
        self.loaded_files = set()  # TODO: just remove them from file_mapping?
        self.static_modules = static_modules if static_modules else []

        self.disabled = set(self.opts.get('disable_{0}s'.format(self.tag), []))

        self.refresh_file_mapping()

        super(LazyLoader, self).__init__()  # late init the lazy loader
        # create all of the import namespaces
        _generate_module('{0}.int'.format(self.loaded_base_name))
        _generate_module('{0}.int.{1}'.format(self.loaded_base_name, tag))
        _generate_module('{0}.ext'.format(self.loaded_base_name))
        _generate_module('{0}.ext.{1}'.format(self.loaded_base_name, tag))

    def __getitem__(self, item):
        '''
        Override the __getitem__ in order to decorate the returned function if we need
        to last-minute inject globals
        '''
        func = super(LazyLoader, self).__getitem__(item)
        if self.inject_globals:
            return global_injector_decorator(self.inject_globals)(func)
        else:
            return func

    def __getattr__(self, mod_name):
        '''
        Allow for "direct" attribute access-- this allows jinja templates to
        access things like `salt.test.ping()`
        '''
        # if we have an attribute named that, lets return it.
        try:
            return object.__getattr__(self, mod_name)  # pylint: disable=no-member
        except AttributeError:
            pass

        # otherwise we assume its jinja template access
        if mod_name not in self.loaded_modules and not self.loaded:
            for name in self._iter_files(mod_name):
                if name in self.loaded_files:
                    continue
                # if we got what we wanted, we are done
                if self._load_module(name) and mod_name in self.loaded_modules:
                    break
        if mod_name in self.loaded_modules:
            return self.loaded_modules[mod_name]
        else:
            raise AttributeError(mod_name)

    def missing_fun_string(self, function_name):
        '''
        Return the error string for a missing function.

        This can range from "not available' to "__virtual__" returned False
        '''
        mod_name = function_name.split('.')[0]
        if mod_name in self.loaded_modules:
            return '\'{0}\' is not available.'.format(function_name)
        else:
            try:
                reason = self.missing_modules[mod_name]
            except KeyError:
                return '\'{0}\' is not available.'.format(function_name)
            else:
                if reason is not None:
                    return '\'{0}\' __virtual__ returned False: {1}'.format(mod_name, reason)
                else:
                    return '\'{0}\' __virtual__ returned False'.format(mod_name)

    def refresh_file_mapping(self):
        '''
        refresh the mapping of the FS on disk
        '''
        # map of suffix to description for imp
        self.suffix_map = {}
        suffix_order = ['']  # local list to determine precedence of extensions
                             # Prefer packages (directories) over modules (single files)!
        for (suffix, mode, kind) in SUFFIXES:
            self.suffix_map[suffix] = (suffix, mode, kind)
            suffix_order.append(suffix)

        if self.opts.get('cython_enable', True) is True:
            try:
                global pyximport
                pyximport = __import__('pyximport')  # pylint: disable=import-error
                pyximport.install()
                # add to suffix_map so file_mapping will pick it up
                self.suffix_map['.pyx'] = tuple()
            except ImportError:
                log.info('Cython is enabled in the options but not present '
                    'in the system path. Skipping Cython modules.')
        # Allow for zipimport of modules
        if self.opts.get('enable_zip_modules', True) is True:
            self.suffix_map['.zip'] = tuple()
        # allow for module dirs
        self.suffix_map[''] = ('', '', imp.PKG_DIRECTORY)

        # create mapping of filename (without suffix) to (path, suffix)
        self.file_mapping = {}

        for mod_dir in self.module_dirs:
            files = []
            try:
                files = os.listdir(mod_dir)
            except OSError:
                continue  # Next mod_dir
            for filename in files:
                try:
                    if filename.startswith('_'):
                        # skip private modules
                        # log messages omitted for obviousness
                        continue  # Next filename
                    f_noext, ext = os.path.splitext(filename)
                    # make sure it is a suffix we support
                    if ext not in self.suffix_map:
                        continue  # Next filename
                    if f_noext in self.disabled:
                        log.trace(
                            'Skipping {0}, it is disabled by configuration'.format(
                            filename
                            )
                        )
                        continue  # Next filename
                    fpath = os.path.join(mod_dir, filename)
                    # if its a directory, lets allow us to load that
                    if ext == '':
                        # is there something __init__?
                        subfiles = os.listdir(fpath)
                        for suffix in suffix_order:
                            if '' == suffix:
                                continue  # Next suffix (__init__ must have a suffix)
                            init_file = '__init__{0}'.format(suffix)
                            if init_file in subfiles:
                                break
                        else:
                            continue  # Next filename

                    if f_noext in self.file_mapping:
                        curr_ext = self.file_mapping[f_noext][1]
                        #log.debug("****** curr_ext={0} ext={1} suffix_order={2}".format(curr_ext, ext, suffix_order))
                        if '' in (curr_ext, ext) and curr_ext != ext:
                            log.error('Module/package collision: {0!r} and {1!r}'.format(
                                fpath, self.file_mapping[f_noext][0]
                            ))
                        if not curr_ext or suffix_order.index(ext) >= suffix_order.index(curr_ext):
                            continue  # Next filename

                    # Made it this far - add it
                    self.file_mapping[f_noext] = (fpath, ext)

                except OSError:
                    continue
        for smod in self.static_modules:
            f_noext = smod.split('.')[-1]
            self.file_mapping[f_noext] = (smod, '.o')

    def clear(self):
        '''
        Clear the dict
        '''
        super(LazyLoader, self).clear()  # clear the lazy loader
        self.loaded_files = set()
        self.missing_modules = {}
        self.loaded_modules = {}
        # if we have been loaded before, lets clear the file mapping since
        # we obviously want a re-do
        if hasattr(self, 'opts'):
            self.refresh_file_mapping()
        self.initial_load = False

    def __prep_mod_opts(self, opts):
        '''
        Strip out of the opts any logger instance
        '''
        if '__grains__' not in self.pack:
            self.context_dict['grains'] = opts.get('grains', {})
            self.pack['__grains__'] = salt.utils.context.NamespacedDictWrapper(self.context_dict, 'grains')

        if '__pillar__' not in self.pack:
            self.context_dict['pillar'] = opts.get('pillar', {})
            self.pack['__pillar__'] = salt.utils.context.NamespacedDictWrapper(self.context_dict, 'pillar')

        mod_opts = {}
        for key, val in list(opts.items()):
            if key == 'logger':
                continue
            mod_opts[key] = val
        return mod_opts

    def _iter_files(self, mod_name):
        '''
        Iterate over all file_mapping files in order of closeness to mod_name
        '''
        # do we have an exact match?
        if mod_name in self.file_mapping:
            yield mod_name

        # do we have a partial match?
        for k in self.file_mapping:
            if mod_name in k:
                yield k

        # anyone else? Bueller?
        for k in self.file_mapping:
            if mod_name not in k:
                yield k

    def _reload_submodules(self, mod):
        submodules = (
            getattr(mod, sname) for sname in dir(mod) if
            isinstance(getattr(mod, sname), mod.__class__)
        )

        # reload only custom "sub"modules
        for submodule in submodules:
            # it is a submodule if the name is in a namespace under mod
            if submodule.__name__.startswith(mod.__name__ + '.'):
                reload(submodule)
                self._reload_submodules(submodule)

    def _load_module(self, name):
        mod = None
        fpath, suffix = self.file_mapping[name]
        self.loaded_files.add(name)
        fpath_dirname = os.path.dirname(fpath)
        try:
            sys.path.append(fpath_dirname)
            if suffix == '.pyx':
                mod = pyximport.load_module(name, fpath, tempfile.gettempdir())
            elif suffix == '.o':
                top_mod = __import__(fpath, globals(), locals(), [])
                comps = fpath.split('.')
                if len(comps) < 2:
                    mod = top_mod
                else:
                    mod = top_mod
                    for subname in comps[1:]:
                        mod = getattr(mod, subname)
            elif suffix == '.zip':
                mod = zipimporter(fpath).load_module(name)
            else:
                desc = self.suffix_map[suffix]
                # if it is a directory, we don't open a file
                if suffix == '':
                    mod = imp.load_module(
                        '{0}.{1}.{2}.{3}'.format(
                            self.loaded_base_name,
                            self.mod_type_check(fpath),
                            self.tag,
                            name
                        ), None, fpath, desc)
                    # reload all submodules if necessary
                    if not self.initial_load:
                        self._reload_submodules(mod)
                else:
                    with salt.utils.fopen(fpath, desc[1]) as fn_:
                        mod = imp.load_module(
                            '{0}.{1}.{2}.{3}'.format(
                                self.loaded_base_name,
                                self.mod_type_check(fpath),
                                self.tag,
                                name
                            ), fn_, fpath, desc)

        except IOError:
            raise
        except ImportError:
            log.debug(
                'Failed to import {0} {1}:\n'.format(
                    self.tag, name
                ),
                exc_info=True
            )
            return False
        except Exception as error:
            log.error(
                'Failed to import {0} {1}, this is due most likely to a '
                'syntax error:\n'.format(
                    self.tag, name
                ),
                exc_info=True
            )
            return False
        except SystemExit:
            log.error(
                'Failed to import {0} {1} as the module called exit()\n'.format(
                    self.tag, name
                ),
                exc_info=True
            )
            return False
        finally:
            sys.path.remove(fpath_dirname)

        if hasattr(mod, '__opts__'):
            mod.__opts__.update(self.opts)
        else:
            mod.__opts__ = self.opts

        # pack whatever other globals we were asked to
        for p_name, p_value in six.iteritems(self.pack):
            setattr(mod, p_name, p_value)

        module_name = mod.__name__.rsplit('.', 1)[-1]

        # Call a module's initialization method if it exists
        module_init = getattr(mod, '__init__', None)
        if inspect.isfunction(module_init):
            try:
                module_init(self.opts)
            except TypeError as e:
                log.error(e)
            except Exception:
                err_string = '__init__ failed'
                log.debug(
                    'Error loading {0}.{1}: {2}'.format(
                        self.tag,
                        module_name,
                        err_string),
                    exc_info=True)
                self.missing_modules[module_name] = err_string
                self.missing_modules[name] = err_string
                return False

        # if virtual modules are enabled, we need to look for the
        # __virtual__() function inside that module and run it.
        if self.virtual_enable:
            (virtual_ret, module_name, virtual_err) = self.process_virtual(
                mod,
                module_name,
            )
            if virtual_err is not None:
                log.trace('Error loading {0}.{1}: {2}'.format(self.tag,
                                                              module_name,
                                                              virtual_err,
                                                              ))

            # if process_virtual returned a non-True value then we are
            # supposed to not process this module
            if virtual_ret is not True:
                # If a module has information about why it could not be loaded, record it
                self.missing_modules[module_name] = virtual_err
                self.missing_modules[name] = virtual_err
                return False

        # If this is a proxy minion then MOST modules cannot work. Therefore, require that
        # any module that does work with salt-proxy-minion define __proxyenabled__ as a list
        # containing the names of the proxy types that the module supports.
        #
        # Render modules and state modules are OK though
        if 'proxy' in self.opts:
            if self.tag in ['grains', 'proxy']:
                if not hasattr(mod, '__proxyenabled__') or \
                        (self.opts['proxy']['proxytype'] not in mod.__proxyenabled__ and
                            '*' not in mod.__proxyenabled__):
                    err_string = 'not a proxy_minion enabled module'
                    self.missing_modules[module_name] = err_string
                    self.missing_modules[name] = err_string
                    return False

        if getattr(mod, '__load__', False) is not False:
            log.info(
                'The functions from module \'{0}\' are being loaded from the '
                'provided __load__ attribute'.format(
                    module_name
                )
            )
        mod_dict = self.mod_dict_class()
        for attr in getattr(mod, '__load__', dir(mod)):
            if attr.startswith('_'):
                # private functions are skipped
                continue
            func = getattr(mod, attr)
            if not inspect.isfunction(func):
                # Not a function!? Skip it!!!
                continue
            # Let's get the function name.
            # If the module has the __func_alias__ attribute, it must be a
            # dictionary mapping in the form of(key -> value):
            #   <real-func-name> -> <desired-func-name>
            #
            # It default's of course to the found callable attribute name
            # if no alias is defined.
            funcname = getattr(mod, '__func_alias__', {}).get(attr, attr)
            # Save many references for lookups
            self._dict['{0}.{1}'.format(module_name, funcname)] = func
            setattr(mod_dict, funcname, func)
            mod_dict[funcname] = func
            self._apply_outputter(func, mod)

        # enforce depends
        try:
            Depends.enforce_dependencies(self._dict, self.tag)
        except RuntimeError as exc:
            log.info('Depends.enforce_dependencies() failed '
                     'for reasons: {0}'.format(exc))

        self.loaded_modules[module_name] = mod_dict
        return True

    def _load(self, key):
        '''
        Load a single item if you have it
        '''
        # if the key doesn't have a '.' then it isn't valid for this mod dict
        if not isinstance(key, six.string_types) or '.' not in key:
            raise KeyError
        mod_name, _ = key.split('.', 1)
        if mod_name in self.missing_modules:
            return True
        # if the modulename isn't in the whitelist, don't bother
        if self.whitelist and mod_name not in self.whitelist:
            raise KeyError

        def _inner_load(mod_name):
            for name in self._iter_files(mod_name):
                if name in self.loaded_files:
                    continue
                # if we got what we wanted, we are done
                if self._load_module(name) and key in self._dict:
                    return True
            return False

        # try to load the module
        ret = None
        reloaded = False
        # re-scan up to once, IOErrors or a failed load cause re-scans of the
        # filesystem
        while True:
            try:
                ret = _inner_load(mod_name)
                if not reloaded and ret is not True:
                    self.refresh_file_mapping()
                    reloaded = True
                    continue
                break
            except IOError:
                if not reloaded:
                    self.refresh_file_mapping()
                    reloaded = True
                continue

        return ret

    def _load_all(self):
        '''
        Load all of them
        '''
        for name in self.file_mapping:
            if name in self.loaded_files or name in self.missing_modules:
                continue
            self._load_module(name)

        self.loaded = True

    def _apply_outputter(self, func, mod):
        '''
        Apply the __outputter__ variable to the functions
        '''
        if hasattr(mod, '__outputter__'):
            outp = mod.__outputter__
            if func.__name__ in outp:
                func.__outputter__ = outp[func.__name__]

    def process_virtual(self, mod, module_name):
        '''
        Given a loaded module and its default name determine its virtual name

        This function returns a tuple. The first value will be either True or
        False and will indicate if the module should be loaded or not (i.e. if
        it threw and exception while processing its __virtual__ function). The
        second value is the determined virtual name, which may be the same as
        the value provided.

        The default name can be calculated as follows::

            module_name = mod.__name__.rsplit('.', 1)[-1]
        '''

        # The __virtual__ function will return either a True or False value.
        # If it returns a True value it can also set a module level attribute
        # named __virtualname__ with the name that the module should be
        # referred to as.
        #
        # This allows us to have things like the pkg module working on all
        # platforms under the name 'pkg'. It also allows for modules like
        # augeas_cfg to be referred to as 'augeas', which would otherwise have
        # namespace collisions. And finally it allows modules to return False
        # if they are not intended to run on the given platform or are missing
        # dependencies.
        try:
            error_reason = None
            if hasattr(mod, '__virtual__') and inspect.isfunction(mod.__virtual__):
                try:
                    start = time.time()
                    virtual = mod.__virtual__()
                    if isinstance(virtual, tuple):
                        error_reason = virtual[1]
                        virtual = virtual[0]
                    if self.opts.get('virtual_timer', False):
                        end = time.time() - start
                        msg = 'Virtual function took {0} seconds for {1}'.format(
                                end, module_name)
                        log.warning(msg)
                except Exception as exc:
                    error_reason = ('Exception raised when processing __virtual__ function'
                              ' for {0}. Module will not be loaded {1}'.format(
                                  module_name, exc))
                    log.error(error_reason, exc_info_on_loglevel=logging.DEBUG)
                    virtual = None
                # Get the module's virtual name
                virtualname = getattr(mod, '__virtualname__', virtual)
                if not virtual:
                    # if __virtual__() evaluates to False then the module
                    # wasn't meant for this platform or it's not supposed to
                    # load for some other reason.

                    # Some modules might accidentally return None and are
                    # improperly loaded
                    if virtual is None:
                        log.warning(
                            '{0}.__virtual__() is wrongly returning `None`. '
                            'It should either return `True`, `False` or a new '
                            'name. If you\'re the developer of the module '
                            '\'{1}\', please fix this.'.format(
                                mod.__name__,
                                module_name
                            )
                        )

                    return (False, module_name, error_reason)

                # At this point, __virtual__ did not return a
                # boolean value, let's check for deprecated usage
                # or module renames
                if virtual is not True and module_name != virtual:
                    # The module is renaming itself. Updating the module name
                    # with the new name
                    log.trace('Loaded {0} as virtual {1}'.format(
                        module_name, virtual
                    ))

                    if not hasattr(mod, '__virtualname__'):
                        salt.utils.warn_until(
                            'Hydrogen',
                            'The \'{0}\' module is renaming itself in its '
                            '__virtual__() function ({1} => {2}). Please '
                            'set it\'s virtual name as the '
                            '\'__virtualname__\' module attribute. '
                            'Example: "__virtualname__ = \'{2}\'"'.format(
                                mod.__name__,
                                module_name,
                                virtual
                            )
                        )

                    if virtualname != virtual:
                        # The __virtualname__ attribute does not match what's
                        # being returned by the __virtual__() function. This
                        # should be considered an error.
                        log.error(
                            'The module \'{0}\' is showing some bad usage. Its '
                            '__virtualname__ attribute is set to \'{1}\' yet the '
                            '__virtual__() function is returning \'{2}\'. These '
                            'values should match!'.format(
                                mod.__name__,
                                virtualname,
                                virtual
                            )
                        )

                    module_name = virtualname

                # If the __virtual__ function returns True and __virtualname__
                # is set then use it
                elif virtual is True and virtualname != module_name:
                    if virtualname is not True:
                        module_name = virtualname

        except KeyError:
            # Key errors come out of the virtual function when passing
            # in incomplete grains sets, these can be safely ignored
            # and logged to debug, still, it includes the traceback to
            # help debugging.
            log.debug(
                'KeyError when loading {0}'.format(module_name),
                exc_info=True
            )

        except Exception:
            # If the module throws an exception during __virtual__()
            # then log the information and continue to the next.
            log.error(
                'Failed to read the virtual function for '
                '{0}: {1}'.format(
                    self.tag, module_name
                ),
                exc_info=True
            )
            return (False, module_name, error_reason)

        return (True, module_name, None)


def global_injector_decorator(inject_globals):
    '''
    Decorator used by the LazyLoader to inject globals into a function at
    execute time.

    globals
        Dictionary with global variables to inject
    '''
    def inner_decorator(f):
        @functools.wraps(f)
        def wrapper(*args, **kwargs):
            with salt.utils.context.func_globals_inject(f, **inject_globals):
                return f(*args, **kwargs)
        return wrapper
    return inner_decorator<|MERGE_RESOLUTION|>--- conflicted
+++ resolved
@@ -334,15 +334,6 @@
     '''
     Returns the pillars modules
     '''
-<<<<<<< HEAD
-    ret = LazyLoader(
-        _module_dirs(opts, 'pillar', 'pillar'),
-        opts,
-        tag='pillar',
-        pack={'__salt__': functions, '__context__': context},
-    )
-    ret.pack['__ext_pillar__'] = ret
-=======
     if context is None:
         context = {}
     ret = LazyLoader(_module_dirs(opts, 'pillar', 'pillar'),
@@ -351,7 +342,7 @@
                      pack={'__salt__': functions,
                            '__context__': context,
                            '__utils__': utils(opts)})
->>>>>>> 06a75be8
+    ret.pack['__ext_pillar__'] = ret
     return FilterDictWrapper(ret, '.ext_pillar')
 
 
@@ -434,20 +425,11 @@
     '''
     Returns the file server modules
     '''
-<<<<<<< HEAD
-    return LazyLoader(
-        _module_dirs(opts, 'fileserver', 'fileserver'),
-        opts,
-        tag='fileserver',
-        whitelist=backends,
-    )
-=======
     return LazyLoader(_module_dirs(opts, 'fileserver', 'fileserver'),
                       opts,
                       tag='fileserver',
                       whitelist=backends,
                       pack={'__utils__': utils(opts)})
->>>>>>> 06a75be8
 
 
 def roster(opts, whitelist=None):
