# -*- coding: utf-8 -*-
"""
Vault SDB Module

:maintainer:    SaltStack
:maturity:      New
:platform:      all

.. versionadded:: 2016.11.0

This module allows access to Hashicorp Vault using an ``sdb://`` URI.

Base configuration instructions are documented in the execution module docs.
Below are noted extra configuration required for the sdb module, but the base
configuration must also be completed.

Like all sdb modules, the vault module requires a configuration profile to
be configured in either the minion configuration file or a pillar. This profile
requires only setting the ``driver`` parameter to ``vault``:

.. code-block:: yaml

    myvault:
      driver: vault

Once configured you can access data using a URL such as:

.. code-block:: yaml

    password: sdb://myvault/secret/passwords/mypassword

In this URL, ``myvault`` refers to the configuration profile,
``secret/passwords`` is the path where the data resides, and ``mypassword`` is
the key of the data to return.

The above URI is analogous to running the following vault command:

.. code-block:: bash

    $ vault read -field=mypassword secret/passwords
"""

# import python libs
from __future__ import absolute_import, print_function, unicode_literals

import logging

import salt.exceptions

log = logging.getLogger(__name__)

__func_alias__ = {"set_": "set"}


def set_(key, value, profile=None):
    """
    Set a key/value pair in the vault service
    """
    if "?" in key:
        path, key = key.split("?")
    else:
<<<<<<< HEAD
        path, key = key.rsplit('/', 1)
    data = {key: value}

    version2 = __utils__['vault.is_v2'](path)
    if version2['v2']:
        path = version2['data']
        data = {'data': data}

    try:
        url = 'v1/{0}'.format(path)
        response = __utils__['vault.make_request'](
            'POST',
            url,
            json=data)
=======
        path, key = key.rsplit("/", 1)

    try:
        url = "v1/{0}".format(path)
        data = {key: value}
        response = __utils__["vault.make_request"]("POST", url, profile, json=data)
>>>>>>> a670b4ae

        if response.status_code != 204:
            response.raise_for_status()
        return True
    except Exception as e:  # pylint: disable=broad-except
        log.error("Failed to write secret! %s: %s", type(e).__name__, e)
        raise salt.exceptions.CommandExecutionError(e)


def get(key, profile=None):
    """
    Get a value from the vault service
    """
    if "?" in key:
        path, key = key.split("?")
    else:
        path, key = key.rsplit("/", 1)

    version2 = __utils__['vault.is_v2'](path)
    if version2['v2']:
        path = version2['data']

    try:
        url = "v1/{0}".format(path)
        response = __utils__["vault.make_request"]("GET", url, profile)
        if response.status_code != 200:
            response.raise_for_status()
        data = response.json()["data"]

        if version2['v2']:
            return data['data'][key]
        else:
            return data[key]
    except Exception as e:  # pylint: disable=broad-except
        log.error("Failed to read secret! %s: %s", type(e).__name__, e)
        raise salt.exceptions.CommandExecutionError(e)<|MERGE_RESOLUTION|>--- conflicted
+++ resolved
@@ -59,29 +59,17 @@
     if "?" in key:
         path, key = key.split("?")
     else:
-<<<<<<< HEAD
-        path, key = key.rsplit('/', 1)
+        path, key = key.rsplit("/", 1)
     data = {key: value}
 
-    version2 = __utils__['vault.is_v2'](path)
-    if version2['v2']:
-        path = version2['data']
-        data = {'data': data}
-
-    try:
-        url = 'v1/{0}'.format(path)
-        response = __utils__['vault.make_request'](
-            'POST',
-            url,
-            json=data)
-=======
-        path, key = key.rsplit("/", 1)
+    version2 = __utils__["vault.is_v2"](path)
+    if version2["v2"]:
+        path = version2["data"]
+        data = {"data": data}
 
     try:
         url = "v1/{0}".format(path)
-        data = {key: value}
-        response = __utils__["vault.make_request"]("POST", url, profile, json=data)
->>>>>>> a670b4ae
+        response = __utils__["vault.make_request"]("POST", url, json=data)
 
         if response.status_code != 204:
             response.raise_for_status()
@@ -100,9 +88,9 @@
     else:
         path, key = key.rsplit("/", 1)
 
-    version2 = __utils__['vault.is_v2'](path)
-    if version2['v2']:
-        path = version2['data']
+    version2 = __utils__["vault.is_v2"](path)
+    if version2["v2"]:
+        path = version2["data"]
 
     try:
         url = "v1/{0}".format(path)
@@ -111,8 +99,8 @@
             response.raise_for_status()
         data = response.json()["data"]
 
-        if version2['v2']:
-            return data['data'][key]
+        if version2["v2"]:
+            return data["data"][key]
         else:
             return data[key]
     except Exception as e:  # pylint: disable=broad-except
