--- conflicted
+++ resolved
@@ -7,12 +7,7 @@
 
 import salt.fileclient
 import salt.utils
-<<<<<<< HEAD
 import salt.utils.url
-import salt.ext.six as six
-=======
-
->>>>>>> 6d773f66
 
 __virtualname__ = 'defaults'
 
@@ -41,11 +36,7 @@
     _mk_client()
     paths = []
     for ext in ('yaml', 'json'):
-<<<<<<< HEAD
-        source_url = salt.utils.url.create(pillar_name + '/defaults.' + ext)
-=======
-        source_url = 'salt://{0}/{1}'.format(formula, 'defaults.' + ext)
->>>>>>> 6d773f66
+        source_url = salt.utils.url.create(formula + '/defaults.' + ext)
         paths.append(source_url)
     # Fetch files from master
     defaults_files = __context__['cp.fileclient'].cache_files(paths)
