# -*- coding: utf-8 -*-
'''
Manage client ssh components

.. note::

    This module requires the use of MD5 hashing. Certain security audits may
    not permit the use of MD5. For those cases, this module should be disabled
    or removed.
'''

# Import python libs
from __future__ import absolute_import
import binascii
import hashlib
import logging
import os
import re
import subprocess

# Import salt libs
import salt.ext.six as six
import salt.utils
import salt.utils.files
import salt.utils.decorators as decorators
from salt.exceptions import (
    SaltInvocationError,
    CommandExecutionError,
)

# Import 3rd-party libs
import salt.ext.six as six
from salt.ext.six.moves import range

log = logging.getLogger(__name__)
DEFAULT_SSH_PORT = 22

if six.PY3:
    import base64


def __virtual__():
    # TODO: This could work on windows with some love
    if salt.utils.is_windows():
        return (False, 'The module cannot be loaded on windows.')
    return True


def _refine_enc(enc):
    '''
    Return the properly formatted ssh value for the authorized encryption key
    type. ecdsa defaults to 256 bits, must give full ecdsa enc schema string
    if using higher enc. If the type is not found, raise CommandExecutionError.
    '''

    rsa = ['r', 'rsa', 'ssh-rsa']
    dss = ['d', 'dsa', 'dss', 'ssh-dss']
    ecdsa = ['e', 'ecdsa', 'ecdsa-sha2-nistp521', 'ecdsa-sha2-nistp384',
             'ecdsa-sha2-nistp256']
    ed25519 = ['ed25519', 'ssh-ed25519']

    if enc in rsa:
        return 'ssh-rsa'
    elif enc in dss:
        return 'ssh-dss'
    elif enc in ecdsa:
        # ecdsa defaults to ecdsa-sha2-nistp256
        # otherwise enc string is actual encoding string
        if enc in ['e', 'ecdsa']:
            return 'ecdsa-sha2-nistp256'
        return enc
    elif enc in ed25519:
        return 'ssh-ed25519'
    else:
        raise CommandExecutionError(
            'Incorrect encryption key type \'{0}\'.'.format(enc)
        )


def _format_auth_line(key, enc, comment, options):
    '''
    Properly format user input.
    '''
    line = ''
    if options:
        line += '{0} '.format(','.join(options))
    line += '{0} {1} {2}\n'.format(enc, key, comment)
    return line


def _expand_authorized_keys_path(path, user, home):
    '''
    Expand the AuthorizedKeysFile expression. Defined in man sshd_config(5)
    '''
    converted_path = ''
    had_escape = False
    for char in path:
        if had_escape:
            had_escape = False
            if char == '%':
                converted_path += '%'
            elif char == 'u':
                converted_path += user
            elif char == 'h':
                converted_path += home
            else:
                error = 'AuthorizedKeysFile path: unknown token character "%{0}"'.format(char)
                raise CommandExecutionError(error)
            continue
        elif char == '%':
            had_escape = True
        else:
            converted_path += char
    if had_escape:
        error = "AuthorizedKeysFile path: Last character can't be escape character"
        raise CommandExecutionError(error)
    return converted_path


def _get_config_file(user, config):
    '''
    Get absolute path to a user's ssh_config.
    '''
    uinfo = __salt__['user.info'](user)
    if not uinfo:
        raise CommandExecutionError('User \'{0}\' does not exist'.format(user))
    home = uinfo['home']
    config = _expand_authorized_keys_path(config, user, home)
    if not os.path.isabs(config):
        config = os.path.join(home, config)
    return config


def _replace_auth_key(
        user,
        key,
        enc='ssh-rsa',
        comment='',
        options=None,
        config='.ssh/authorized_keys'):
    '''
    Replace an existing key
    '''

    auth_line = _format_auth_line(key, enc, comment, options or [])

    lines = []
    full = _get_config_file(user, config)

    try:
        # open the file for both reading AND writing
        with salt.utils.fopen(full, 'r') as _fh:
            for line in _fh:
                if line.startswith('#'):
                    # Commented Line
                    lines.append(line)
                    continue
<<<<<<< HEAD
                comps = line.split()
                if len(comps) < 2:
                    # Not a valid line
                    lines.append(line)
                    continue
                key_ind = 1
                while comps[key_ind - 1][:4:] not in ['ssh-', 'ecds'] and key_ind < len(comps):
                    key_ind += 1
                if comps[key_ind] == key:
=======
                comps = re.findall(r'((.*)\s)?(ssh-[a-z0-9-]+|ecdsa-[a-z0-9-]+)\s([a-zA-Z0-9+/]+={0,2})(\s(.*))?', line)
                if comps[0][3] == key:
>>>>>>> b7f9100e
                    lines.append(auth_line)
                else:
                    lines.append(line)
            _fh.close()
            # Re-open the file writable after properly closing it
            with salt.utils.fopen(full, 'w') as _fh:
                # Write out any changes
                _fh.writelines(lines)
    except (IOError, OSError) as exc:
        raise CommandExecutionError(
            'Problem reading or writing to key file: {0}'.format(exc)
        )


def _validate_keys(key_file):
    '''
    Return a dict containing validated keys in the passed file
    '''
    ret = {}
    linere = re.compile(r'^(.*?)\s?((?:ssh\-|ecds)[\w-]+\s.+)$')

    try:
        with salt.utils.fopen(key_file, 'r') as _fh:
            for line in _fh:
                if line.startswith('#'):
                    # Commented Line
                    continue

                # get "{options} key"
                search = re.search(linere, line)
                if not search:
                    # not an auth ssh key, perhaps a blank line
                    continue

                opts = search.group(1)
                comps = search.group(2).split()

                if len(comps) < 2:
                    # Not a valid line
                    continue

                if opts:
                    # It has options, grab them
                    options = opts.split(',')
                else:
                    options = []

                enc = comps[0]
                key = comps[1]
                comment = ' '.join(comps[2:])
                fingerprint = _fingerprint(key)
                if fingerprint is None:
                    continue

                ret[key] = {'enc': enc,
                            'comment': comment,
                            'options': options,
                            'fingerprint': fingerprint}
    except (IOError, OSError):
        raise CommandExecutionError(
            'Problem reading ssh key file {0}'.format(key_file)
        )

    return ret


def _fingerprint(public_key):
    '''
    Return a public key fingerprint based on its base64-encoded representation

    The fingerprint string is formatted according to RFC 4716 (ch.4), that is,
    in the form "xx:xx:...:xx"

    If the key is invalid (incorrect base64 string), return None
    '''
    try:
        if six.PY2:
            raw_key = public_key.decode('base64')
        else:
            raw_key = base64.b64decode(public_key, validate=True)  # pylint: disable=E1123
    except binascii.Error:
        return None
    ret = hashlib.md5(raw_key).hexdigest()
    chunks = [ret[i:i + 2] for i in range(0, len(ret), 2)]
    return ':'.join(chunks)


def _get_known_hosts_file(config=None, user=None):
    if user:
        config = config or '.ssh/known_hosts'
    else:
        config = config or '/etc/ssh/ssh_known_hosts'

    if os.path.isabs(config):
        full = config
    else:
        if user:
            uinfo = __salt__['user.info'](user)
            if not uinfo:
                return {'status': 'error',
                        'error': 'User {0} does not exist'.format(user)}
            full = os.path.join(uinfo['home'], config)
        else:
            return {
                'status': 'error',
                'error': 'Cannot determine absolute path to file.'
            }

    return full


def host_keys(keydir=None, private=True):
    '''
    Return the minion's host keys

    CLI Example:

    .. code-block:: bash

        salt '*' ssh.host_keys
        salt '*' ssh.host_keys keydir=/etc/ssh
        salt '*' ssh.host_keys keydir=/etc/ssh private=False
    '''
    # TODO: support parsing sshd_config for the key directory
    if not keydir:
        if __grains__['kernel'] == 'Linux':
            keydir = '/etc/ssh'
        else:
            # If keydir is None, os.listdir() will blow up
            raise SaltInvocationError('ssh.host_keys: Please specify a keydir')
    keys = {}
    for fn_ in os.listdir(keydir):
        if fn_.startswith('ssh_host_'):
            if fn_.endswith('.pub') is False and private is False:
                log.info(
                    'Skipping private key file {0} as private is set to False'
                    .format(fn_)
                )
                continue

            top = fn_.split('.')
            comps = top[0].split('_')
            kname = comps[2]
            if len(top) > 1:
                kname += '.{0}'.format(top[1])
            try:
                with salt.utils.fopen(os.path.join(keydir, fn_), 'r') as _fh:
                    # As of RFC 4716 "a key file is a text file, containing a
                    # sequence of lines", although some SSH implementations
                    # (e.g. OpenSSH) manage their own format(s).  Please see
                    # #20708 for a discussion about how to handle SSH key files
                    # in the future
                    keys[kname] = _fh.readline()
                    # only read the whole file if it is not in the legacy 1.1
                    # binary format
                    if keys[kname] != "SSH PRIVATE KEY FILE FORMAT 1.1\n":
                        keys[kname] += _fh.read()
                    keys[kname] = keys[kname].strip()
            except (IOError, OSError):
                keys[kname] = ''
    return keys


def auth_keys(user=None, config='.ssh/authorized_keys'):
    '''
    Return the authorized keys for users

    CLI Example:

    .. code-block:: bash

        salt '*' ssh.auth_keys
        salt '*' ssh.auth_keys root
        salt '*' ssh.auth_keys user=root
        salt '*' ssh.auth_keys user="[user1, user2]"
    '''
    if not user:
        user = __salt__['user.list_users']()

    old_output_when_one_user = False
    if not isinstance(user, list):
        user = [user]
        old_output_when_one_user = True

    keys = {}
    for u in user:
        full = None
        try:
            full = _get_config_file(u, config)
        except CommandExecutionError:
            pass

        if full and os.path.isfile(full):
            keys[u] = _validate_keys(full)

    if old_output_when_one_user:
        if user[0] in keys:
            return keys[user[0]]
        else:
            return {}

    return keys


def check_key_file(user,
                   source,
                   config='.ssh/authorized_keys',
                   saltenv='base'):
    '''
    Check a keyfile from a source destination against the local keys and
    return the keys to change

    CLI Example:

    .. code-block:: bash

        salt '*' ssh.check_key_file root salt://ssh/keyfile
    '''
    keyfile = __salt__['cp.cache_file'](source, saltenv)
    if not keyfile:
        return {}
    s_keys = _validate_keys(keyfile)
    if not s_keys:
        err = 'No keys detected in {0}. Is file properly ' \
              'formatted?'.format(source)
        log.error(err)
        __context__['ssh_auth.error'] = err
        return {}
    else:
        ret = {}
        for key in s_keys:
            ret[key] = check_key(
                user,
                key,
                s_keys[key]['enc'],
                s_keys[key]['comment'],
                s_keys[key]['options'],
                config)
        return ret


def check_key(user, key, enc, comment, options, config='.ssh/authorized_keys',
              cache_keys=None):
    '''
    Check to see if a key needs updating, returns "update", "add" or "exists"

    CLI Example:

    .. code-block:: bash

        salt '*' ssh.check_key <user> <key> <enc> <comment> <options>
    '''
    if cache_keys is None:
        cache_keys = []
    enc = _refine_enc(enc)
    current = auth_keys(user, config)
    nline = _format_auth_line(key, enc, comment, options)

    # Removing existing keys from the auth_keys isn't really a good idea
    # in fact
    #
    # as:
    #   - We can have non-salt managed keys in that file
    #   - We can have multiple states defining keys for an user
    #     and with such code only one state will win
    #     the remove all-other-keys war
    #
    # if cache_keys:
    #     for pub_key in set(current).difference(set(cache_keys)):
    #         rm_auth_key(user, pub_key)

    if key in current:
        cline = _format_auth_line(key,
                                  current[key]['enc'],
                                  current[key]['comment'],
                                  current[key]['options'])
        if cline != nline:
            return 'update'
    else:
        return 'add'
    return 'exists'


def rm_auth_key_from_file(user,
             source,
             config='.ssh/authorized_keys',
             saltenv='base'):
    '''
    Remove an authorized key from the specified user's authorized key file,
    using a file as source

    CLI Example:

    .. code-block:: bash

        salt '*' ssh.rm_auth_key_from_file <user> salt://ssh_keys/<user>.id_rsa.pub
    '''
    lfile = __salt__['cp.cache_file'](source, saltenv)
    if not os.path.isfile(lfile):
        raise CommandExecutionError(
            'Failed to pull key file from salt file server'
        )

    s_keys = _validate_keys(lfile)
    if not s_keys:
        err = (
            'No keys detected in {0}. Is file properly formatted?'.format(
                source
            )
        )
        log.error(err)
        __context__['ssh_auth.error'] = err
        return 'fail'
    else:
        rval = ''
        for key in s_keys:
            rval += rm_auth_key(
                user,
                key,
                config
            )
        # Due to the ability for a single file to have multiple keys, it's
        # possible for a single call to this function to have both "replace"
        # and "new" as possible valid returns. I ordered the following as I
        # thought best.
        if 'Key not removed' in rval:
            return 'Key not removed'
        elif 'Key removed' in rval:
            return 'Key removed'
        else:
            return 'Key not present'


def rm_auth_key(user, key, config='.ssh/authorized_keys'):
    '''
    Remove an authorized key from the specified user's authorized key file

    CLI Example:

    .. code-block:: bash

        salt '*' ssh.rm_auth_key <user> <key>
    '''
    current = auth_keys(user, config)
    linere = re.compile(r'^(.*?)\s?((?:ssh\-|ecds)[\w-]+\s.+)$')
    if key in current:
        # Remove the key
        full = _get_config_file(user, config)

        # Return something sensible if the file doesn't exist
        if not os.path.isfile(full):
            return 'Authorized keys file {0} not present'.format(full)

        lines = []
        try:
            # Read every line in the file to find the right ssh key
            # and then write out the correct one. Open the file once
            with salt.utils.fopen(full, 'r') as _fh:
                for line in _fh:
                    if line.startswith('#'):
                        # Commented Line
                        lines.append(line)
                        continue

                    # get "{options} key"
                    search = re.search(linere, line)
                    if not search:
                        # not an auth ssh key, perhaps a blank line
                        continue

                    comps = search.group(2).split()

                    if len(comps) < 2:
                        # Not a valid line
                        lines.append(line)
                        continue

                    pkey = comps[1]

                    # This is the key we are "deleting", so don't put
                    # it in the list of keys to be re-added back
                    if pkey == key:
                        continue

                    lines.append(line)

            # Let the context manager do the right thing here and then
            # re-open the file in write mode to save the changes out.
            with salt.utils.fopen(full, 'w') as _fh:
                _fh.writelines(lines)
        except (IOError, OSError) as exc:
            log.warning('Could not read/write key file: {0}'.format(str(exc)))
            return 'Key not removed'
        return 'Key removed'
    # TODO: Should this function return a simple boolean?
    return 'Key not present'


def set_auth_key_from_file(user,
                           source,
                           config='.ssh/authorized_keys',
                           saltenv='base'):
    '''
    Add a key to the authorized_keys file, using a file as the source.

    CLI Example:

    .. code-block:: bash

        salt '*' ssh.set_auth_key_from_file <user> salt://ssh_keys/<user>.id_rsa.pub
    '''
    # TODO: add support for pulling keys from other file sources as well
    lfile = __salt__['cp.cache_file'](source, saltenv)
    if not os.path.isfile(lfile):
        raise CommandExecutionError(
            'Failed to pull key file from salt file server'
        )

    s_keys = _validate_keys(lfile)
    if not s_keys:
        err = (
            'No keys detected in {0}. Is file properly formatted?'.format(
                source
            )
        )
        log.error(err)
        __context__['ssh_auth.error'] = err
        return 'fail'
    else:
        rval = ''
        for key in s_keys:
            rval += set_auth_key(
                user,
                key,
                s_keys[key]['enc'],
                s_keys[key]['comment'],
                s_keys[key]['options'],
                config,
                list(s_keys.keys())
            )
        # Due to the ability for a single file to have multiple keys, it's
        # possible for a single call to this function to have both "replace"
        # and "new" as possible valid returns. I ordered the following as I
        # thought best.
        if 'fail' in rval:
            return 'fail'
        elif 'replace' in rval:
            return 'replace'
        elif 'new' in rval:
            return 'new'
        else:
            return 'no change'


def set_auth_key(
        user,
        key,
        enc='ssh-rsa',
        comment='',
        options=None,
        config='.ssh/authorized_keys',
        cache_keys=None):
    '''
    Add a key to the authorized_keys file. The "key" parameter must only be the
    string of text that is the encoded key. If the key begins with "ssh-rsa"
    or ends with user@host, remove those from the key before passing it to this
    function.

    CLI Example:

    .. code-block:: bash

        salt '*' ssh.set_auth_key <user> '<key>' enc='dsa'
    '''
    if cache_keys is None:
        cache_keys = []
    if len(key.split()) > 1:
        return 'invalid'

    enc = _refine_enc(enc)
    uinfo = __salt__['user.info'](user)
    if not uinfo:
        return 'fail'

    # A 'valid key' to us pretty much means 'decodable as base64', which is
    # the same filtering done when reading the authorized_keys file. Apply
    # the same check to ensure we don't insert anything that will not
    # subsequently be read)
    key_is_valid = _fingerprint(key) is not None
    if not key_is_valid:
        return 'Invalid public key'

    status = check_key(user, key, enc, comment, options, config, cache_keys)
    if status == 'update':
        _replace_auth_key(user, key, enc, comment, options or [], config)
        return 'replace'
    elif status == 'exists':
        return 'no change'
    else:
        auth_line = _format_auth_line(key, enc, comment, options)
        fconfig = _get_config_file(user, config)
        # Fail if the key lives under the user's homedir, and the homedir
        # doesn't exist
        udir = uinfo.get('home', '')
        if fconfig.startswith(udir) and not os.path.isdir(udir):
            return 'fail'
        if not os.path.isdir(os.path.dirname(fconfig)):
            dpath = os.path.dirname(fconfig)
            os.makedirs(dpath)
            if os.geteuid() == 0:
                os.chown(dpath, uinfo['uid'], uinfo['gid'])
            os.chmod(dpath, 448)
            # If SELINUX is available run a restorecon on the file
            rcon = salt.utils.which('restorecon')
            if rcon:
                cmd = [rcon, dpath]
                subprocess.call(cmd)

        if not os.path.isfile(fconfig):
            new_file = True
        else:
            new_file = False

        try:
            with salt.utils.fopen(fconfig, 'ab+') as _fh:
                if new_file is False:
                    # Let's make sure we have a new line at the end of the file
                    _fh.seek(1024, 2)
                    if not _fh.read(1024).rstrip(six.b(' ')).endswith(six.b('\n')):
                        _fh.seek(0, 2)
                        _fh.write(six.b('\n'))
                if six.PY3:
                    auth_line = auth_line.encode(__salt_system_encoding__)
                _fh.write(auth_line)
        except (IOError, OSError) as exc:
            msg = 'Could not write to key file: {0}'
            raise CommandExecutionError(msg.format(str(exc)))

        if new_file:
            if os.geteuid() == 0:
                os.chown(fconfig, uinfo['uid'], uinfo['gid'])
            os.chmod(fconfig, 384)
            # If SELINUX is available run a restorecon on the file
            rcon = salt.utils.which('restorecon')
            if rcon:
                cmd = [rcon, fconfig]
                subprocess.call(cmd)
        return 'new'


def _parse_openssh_output(lines):
    '''
    Helper function which parses ssh-keygen -F and ssh-keyscan function output
    and yield dict with keys information, one by one.
    '''
    for line in lines:
        if line.startswith('#'):
            continue
        try:
            hostname, enc, key = line.split()
        except ValueError:  # incorrect format
            continue
        fingerprint = _fingerprint(key)
        if not fingerprint:
            continue
        yield {'hostname': hostname, 'key': key, 'enc': enc,
               'fingerprint': fingerprint}


@decorators.which('ssh-keygen')
def get_known_host(user, hostname, config=None, port=None):
    '''
    Return information about known host from the configfile, if any.
    If there is no such key, return None.

    CLI Example:

    .. code-block:: bash

        salt '*' ssh.get_known_host <user> <hostname>
    '''
    full = _get_known_hosts_file(config=config, user=user)

    if isinstance(full, dict):
        return full

    ssh_hostname = _hostname_and_port_to_ssh_hostname(hostname, port)
    cmd = ['ssh-keygen', '-F', ssh_hostname, '-f', full]
    lines = __salt__['cmd.run'](cmd,
                                ignore_retcode=True,
                                python_shell=False).splitlines()
    known_hosts = list(_parse_openssh_output(lines))
    return known_hosts[0] if known_hosts else None


@decorators.which('ssh-keyscan')
def recv_known_host(hostname,
                    enc=None,
                    port=None,
                    hash_known_hosts=True,
                    timeout=5):
    '''
    Retrieve information about host public key from remote server

    hostname
        The name of the remote host (e.g. "github.com")

    enc
        Defines what type of key is being used, can be ed25519, ecdsa ssh-rsa
        or ssh-dss

    port
        optional parameter, denoting the port of the remote host, which will be
        used in case, if the public key will be requested from it. By default
        the port 22 is used.

    hash_known_hosts : True
        Hash all hostnames and addresses in the known hosts file.

    timeout : int
        Set the timeout for connection attempts.  If ``timeout`` seconds have
        elapsed since a connection was initiated to a host or since the last
        time anything was read from that host, then the connection is closed
        and the host in question considered unavailable.  Default is 5 seconds.

        .. versionadded:: 2016.3.0

    CLI Example:

    .. code-block:: bash

        salt '*' ssh.recv_known_host <hostname> enc=<enc> port=<port>
    '''
    # The following list of OSes have an old version of openssh-clients
    # and thus require the '-t' option for ssh-keyscan
    need_dash_t = ('CentOS-5',)

    cmd = ['ssh-keyscan']
    if port:
        cmd.extend(['-p', port])
    if enc:
        cmd.extend(['-t', enc])
    if not enc and __grains__.get('osfinger') in need_dash_t:
        cmd.extend(['-t', 'rsa'])
    if hash_known_hosts:
        cmd.append('-H')
    cmd.extend(['-T', str(timeout)])
    cmd.append(hostname)
    lines = None
    attempts = 5
    while not lines and attempts > 0:
        attempts = attempts - 1
        lines = __salt__['cmd.run'](cmd, python_shell=False).splitlines()
    known_hosts = list(_parse_openssh_output(lines))
    return known_hosts[0] if known_hosts else None


def check_known_host(user=None, hostname=None, key=None, fingerprint=None,
                     config=None, port=None):
    '''
    Check the record in known_hosts file, either by its value or by fingerprint
    (it's enough to set up either key or fingerprint, you don't need to set up
    both).

    If provided key or fingerprint doesn't match with stored value, return
    "update", if no value is found for a given host, return "add", otherwise
    return "exists".

    If neither key, nor fingerprint is defined, then additional validation is
    not performed.

    CLI Example:

    .. code-block:: bash

        salt '*' ssh.check_known_host <user> <hostname> key='AAAA...FAaQ=='
    '''
    if not hostname:
        return {'status': 'error',
                'error': 'hostname argument required'}
    if not user:
        config = config or '/etc/ssh/ssh_known_hosts'
    else:
        config = config or '.ssh/known_hosts'

    known_host = get_known_host(user, hostname, config=config, port=port)

    if not known_host or 'fingerprint' not in known_host:
        return 'add'
    if key:
        return 'exists' if key == known_host['key'] else 'update'
    elif fingerprint:
        return ('exists' if fingerprint == known_host['fingerprint']
                else 'update')
    else:
        return 'exists'


def rm_known_host(user=None, hostname=None, config=None, port=None):
    '''
    Remove all keys belonging to hostname from a known_hosts file.

    CLI Example:

    .. code-block:: bash

        salt '*' ssh.rm_known_host <user> <hostname>
    '''
    if not hostname:
        return {'status': 'error',
                'error': 'hostname argument required'}

    full = _get_known_hosts_file(config=config, user=user)

    if isinstance(full, dict):
        return full

    if not os.path.isfile(full):
        return {'status': 'error',
                'error': 'Known hosts file {0} does not exist'.format(full)}

    ssh_hostname = _hostname_and_port_to_ssh_hostname(hostname, port)
    cmd = ['ssh-keygen', '-R', ssh_hostname, '-f', full]
    cmd_result = __salt__['cmd.run'](cmd, python_shell=False)
    # ssh-keygen creates a new file, thus a chown is required.
    if os.geteuid() == 0 and user:
        uinfo = __salt__['user.info'](user)
        os.chown(full, uinfo['uid'], uinfo['gid'])
    return {'status': 'removed', 'comment': cmd_result}


def set_known_host(user=None,
                   hostname=None,
                   fingerprint=None,
                   key=None,
                   port=None,
                   enc=None,
                   config=None,
                   hash_known_hosts=True,
                   timeout=5):
    '''
    Download SSH public key from remote host "hostname", optionally validate
    its fingerprint against "fingerprint" variable and save the record in the
    known_hosts file.

    If such a record does already exists in there, do nothing.

    user
        The user who owns the ssh authorized keys file to modify

    hostname
        The name of the remote host (e.g. "github.com")

    fingerprint
        The fingerprint of the key which must be presented in the known_hosts
        file (optional if key specified)

    key
        The public key which must be presented in the known_hosts file
        (optional if fingerprint specified)

    port
        optional parameter, denoting the port of the remote host, which will be
        used in case, if the public key will be requested from it. By default
        the port 22 is used.

    enc
        Defines what type of key is being used, can be ed25519, ecdsa ssh-rsa
        or ssh-dss

    config
        The location of the authorized keys file relative to the user's home
        directory, defaults to ".ssh/known_hosts". If no user is specified,
        defaults to "/etc/ssh/ssh_known_hosts". If present, must be an
        absolute path when a user is not specified.

    hash_known_hosts : True
        Hash all hostnames and addresses in the known hosts file.

    timeout : int
        Set the timeout for connection attempts.  If ``timeout`` seconds have
        elapsed since a connection was initiated to a host or since the last
        time anything was read from that host, then the connection is closed
        and the host in question considered unavailable.  Default is 5 seconds.

        .. versionadded:: 2016.3.0

    CLI Example:

    .. code-block:: bash

        salt '*' ssh.set_known_host <user> fingerprint='xx:xx:..:xx' enc='ssh-rsa' config='.ssh/known_hosts'
    '''
    if not hostname:
        return {'status': 'error',
                'error': 'hostname argument required'}

    if port is not None and port != DEFAULT_SSH_PORT and hash_known_hosts:
        return {'status': 'error',
                'error': 'argument port can not be used in '
                'conjunction with argument hash_known_hosts'}

    update_required = False
    check_required = False
    stored_host = get_known_host(user, hostname, config, port)

    if not stored_host:
        update_required = True
    elif fingerprint and fingerprint != stored_host['fingerprint']:
        update_required = True
    elif key and key != stored_host['key']:
        update_required = True
    elif key != stored_host['key']:
        check_required = True

    if not update_required and not check_required:
        return {'status': 'exists', 'key': stored_host['key']}

    if not key:
        remote_host = recv_known_host(hostname,
                                      enc=enc,
                                      port=port,
                                      hash_known_hosts=hash_known_hosts,
                                      timeout=timeout)
        if not remote_host:
            return {'status': 'error',
                    'error': 'Unable to receive remote host key'}

        if fingerprint and fingerprint != remote_host['fingerprint']:
            return {'status': 'error',
                    'error': ('Remote host public key found but its fingerprint '
                              'does not match one you have provided')}

        if check_required:
            if remote_host['key'] == stored_host['key']:
                return {'status': 'exists', 'key': stored_host['key']}

    # remove everything we had in the config so far
    rm_known_host(user, hostname, config=config)
    # set up new value

    full = _get_known_hosts_file(config=config, user=user)

    if isinstance(full, dict):
        return full

    if key:
        remote_host = {'hostname': hostname, 'enc': enc, 'key': key}

    if hash_known_hosts or port in [DEFAULT_SSH_PORT, None] or ':' in remote_host['hostname']:
        line = '{hostname} {enc} {key}\n'.format(**remote_host)
    else:
        remote_host['port'] = port
        line = '[{hostname}]:{port} {enc} {key}\n'.format(**remote_host)

    # ensure ~/.ssh exists
    ssh_dir = os.path.dirname(full)
    if user:
        uinfo = __salt__['user.info'](user)

    try:
        log.debug('Ensuring ssh config dir "{0}" exists'.format(ssh_dir))
        os.makedirs(ssh_dir)
    except OSError as exc:
        if exc.args[1] == 'Permission denied':
            log.error('Unable to create directory {0}: '
                      '{1}'.format(ssh_dir, exc.args[1]))
        elif exc.args[1] == 'File exists':
            log.debug('{0} already exists, no need to create '
                      'it'.format(ssh_dir))
    else:
        # set proper ownership/permissions
        if user:
            os.chown(ssh_dir, uinfo['uid'], uinfo['gid'])
            os.chmod(ssh_dir, 0o700)

    # write line to known_hosts file
    try:
        with salt.utils.fopen(full, 'a') as ofile:
            ofile.write(line)
    except (IOError, OSError) as exception:
        raise CommandExecutionError(
            "Couldn't append to known hosts file: '{0}'".format(exception)
        )

    if os.geteuid() == 0 and user:
        os.chown(full, uinfo['uid'], uinfo['gid'])
    os.chmod(full, 0o644)

    if key and hash_known_hosts:
        cmd_result = __salt__['ssh.hash_known_hosts'](user=user, config=full)

    return {'status': 'updated', 'old': stored_host, 'new': remote_host}


def user_keys(user=None, pubfile=None, prvfile=None):
    '''

    Return the user's ssh keys on the minion

    .. versionadded:: 2014.7.0

    CLI Example:

    .. code-block:: bash

        salt '*' ssh.user_keys
        salt '*' ssh.user_keys user=user1
        salt '*' ssh.user_keys user=user1 pubfile=/home/user1/.ssh/id_rsa.pub prvfile=/home/user1/.ssh/id_rsa
        salt '*' ssh.user_keys user=user1 prvfile=False
        salt '*' ssh.user_keys user="['user1','user2'] pubfile=id_rsa.pub prvfile=id_rsa

    As you can see you can tell Salt not to read from the user's private (or
    public) key file by setting the file path to ``False``. This can be useful
    to prevent Salt from publishing private data via Salt Mine or others.
    '''
    if not user:
        user = __salt__['user.list_users']()

    if not isinstance(user, list):
        # only one so convert to list
        user = [user]

    keys = {}
    for u in user:
        keys[u] = {}
        userinfo = __salt__['user.info'](u)

        if 'home' not in userinfo:
            # no home directory, skip
            continue

        userKeys = []

        if pubfile:
            userKeys.append(pubfile)
        elif pubfile is not False:
            # Add the default public keys
            userKeys += ['id_rsa.pub', 'id_dsa.pub',
                         'id_ecdsa.pub', 'id_ed25519.pub']

        if prvfile:
            userKeys.append(prvfile)
        elif prvfile is not False:
            # Add the default private keys
            userKeys += ['id_rsa', 'id_dsa', 'id_ecdsa', 'id_ed25519']

        for key in userKeys:
            if key.startswith('/'):
                keyname = os.path.basename(key)
                fn_ = key
            else:
                # if not full path, assume key is in .ssh
                # in user's home directory
                keyname = key
                fn_ = '{0}/.ssh/{1}'.format(userinfo['home'], key)

            if os.path.exists(fn_):
                try:
                    with salt.utils.fopen(fn_, 'r') as _fh:
                        keys[u][keyname] = ''.join(_fh.readlines()).strip()
                except (IOError, OSError):
                    pass

    # clean up any empty items
    _keys = {}
    for key in keys:
        if keys[key]:
            _keys[key] = keys[key]
    return _keys


@decorators.which('ssh-keygen')
def hash_known_hosts(user=None, config=None):
    '''

    Hash all the hostnames in the known hosts file.

    .. versionadded:: 2014.7.0

    user
        hash known hosts of this user

    config
        path to known hosts file: can be absolute or relative to user's home
        directory

    CLI Example:

    .. code-block:: bash

        salt '*' ssh.hash_known_hosts

    '''
    full = _get_known_hosts_file(config=config, user=user)

    if isinstance(full, dict):
        return full  # full contains error information

    if not os.path.isfile(full):
        return {'status': 'error',
                'error': 'Known hosts file {0} does not exist'.format(full)}
    origmode = os.stat(full).st_mode
    cmd = ['ssh-keygen', '-H', '-f', full]
    cmd_result = __salt__['cmd.run'](cmd, python_shell=False)
    os.chmod(full, origmode)
    # ssh-keygen creates a new file, thus a chown is required.
    if os.geteuid() == 0 and user:
        uinfo = __salt__['user.info'](user)
        os.chown(full, uinfo['uid'], uinfo['gid'])
    return {'status': 'updated', 'comment': cmd_result}


def _hostname_and_port_to_ssh_hostname(hostname, port=DEFAULT_SSH_PORT):
    if not port or port == DEFAULT_SSH_PORT:
        return hostname
    else:
        return '[{0}]:{1}'.format(hostname, port)


def key_is_encrypted(key):
    '''
    .. versionadded:: 2015.8.7

    Function to determine whether or not a private key is encrypted with a
    passphrase.

    Checks key for a ``Proc-Type`` header with ``ENCRYPTED`` in the value. If
    found, returns ``True``, otherwise returns ``False``.

    CLI Example:

    .. code-block:: bash

        salt '*' ssh.key_is_encrypted /root/id_rsa
    '''
    try:
        with salt.utils.fopen(key, 'r') as fp_:
            key_data = fp_.read()
    except (IOError, OSError) as exc:
        # Raise a CommandExecutionError
        salt.utils.files.process_read_exception(exc, key)

    is_private_key = re.search(r'BEGIN (?:\w+\s)*PRIVATE KEY', key_data)
    is_encrypted = 'ENCRYPTED' in key_data
    del key_data

    if not is_private_key:
        raise CommandExecutionError('{0} is not a private key'.format(key))

    return is_encrypted<|MERGE_RESOLUTION|>--- conflicted
+++ resolved
@@ -155,20 +155,8 @@
                     # Commented Line
                     lines.append(line)
                     continue
-<<<<<<< HEAD
-                comps = line.split()
-                if len(comps) < 2:
-                    # Not a valid line
-                    lines.append(line)
-                    continue
-                key_ind = 1
-                while comps[key_ind - 1][:4:] not in ['ssh-', 'ecds'] and key_ind < len(comps):
-                    key_ind += 1
-                if comps[key_ind] == key:
-=======
                 comps = re.findall(r'((.*)\s)?(ssh-[a-z0-9-]+|ecdsa-[a-z0-9-]+)\s([a-zA-Z0-9+/]+={0,2})(\s(.*))?', line)
                 if comps[0][3] == key:
->>>>>>> b7f9100e
                     lines.append(auth_line)
                 else:
                     lines.append(line)
