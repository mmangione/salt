--- conflicted
+++ resolved
@@ -1020,11 +1020,7 @@
             else:
                 signed_data = gpg.sign_file(_fp, keyid=keyid, passphrase=gpg_passphrase)
         if output:
-<<<<<<< HEAD
-            with salt.utils.files.flopen(output, 'w') as fout:
-=======
             with salt.utils.files.flopen(output, 'wb') as fout:
->>>>>>> 4f400598
                 fout.write(salt.utils.stringutils.to_bytes(signed_data.data))
     else:
         raise SaltInvocationError('filename or text must be passed.')
