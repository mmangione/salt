--- conflicted
+++ resolved
@@ -56,20 +56,6 @@
     beacons = None
 
     try:
-<<<<<<< HEAD
-        eventer = salt.utils.event.get_event('minion', opts=__opts__)
-        res = __salt__['event.fire']({'func': 'list',
-                                      'include_pillar': include_pillar,
-                                      'include_opts': include_opts},
-                                     'manage_beacons')
-        if res:
-            event_ret = eventer.get_event(
-                tag='/salt/minion/minion_beacons_list_complete',
-                wait=kwargs.get('timeout', 30))
-            log.debug('event_ret %s', event_ret)
-            if event_ret and event_ret['complete']:
-                beacons = event_ret['beacons']
-=======
         with salt.utils.event.get_event('minion', opts=__opts__) as event_bus:
             res = __salt__['event.fire']({'func': 'list',
                                           'include_pillar': include_pillar,
@@ -83,7 +69,6 @@
                 log.debug('event_ret %s', event_ret)
                 if event_ret and event_ret['complete']:
                     beacons = event_ret['beacons']
->>>>>>> 45ae8d72
     except KeyError:
         # Effectively a no-op, since we can't really return without an event system
         ret = {}
@@ -119,16 +104,6 @@
     beacons = None
 
     try:
-<<<<<<< HEAD
-        eventer = salt.utils.event.get_event('minion', opts=__opts__)
-        res = __salt__['event.fire']({'func': 'list_available'}, 'manage_beacons')
-        if res:
-            event_ret = eventer.get_event(
-                tag='/salt/minion/minion_beacons_list_available_complete',
-                wait=kwargs.get('timeout', 30))
-            if event_ret and event_ret['complete']:
-                beacons = event_ret['beacons']
-=======
         with salt.utils.event.get_event('minion', opts=__opts__) as event_bus:
             res = __salt__['event.fire']({'func': 'list_available'}, 'manage_beacons')
             if res:
@@ -138,7 +113,6 @@
                 )
                 if event_ret and event_ret['complete']:
                     beacons = event_ret['beacons']
->>>>>>> 45ae8d72
     except KeyError:
         # Effectively a no-op, since we can't really return without an event system
         ret = {}
@@ -188,26 +162,6 @@
     else:
         try:
             # Attempt to load the beacon module so we have access to the validate function
-<<<<<<< HEAD
-            eventer = salt.utils.event.get_event('minion', opts=__opts__)
-            res = __salt__['event.fire']({'name': name,
-                                          'beacon_data': beacon_data,
-                                          'func': 'validate_beacon'},
-                                         'manage_beacons')
-            if res:
-                event_ret = eventer.get_event(
-                    tag='/salt/minion/minion_beacon_validation_complete',
-                    wait=kwargs.get('timeout', 30))
-                valid = event_ret['valid']
-                vcomment = event_ret['vcomment']
-
-            if not valid:
-                ret['result'] = False
-                ret['comment'] = ('Beacon {0} configuration invalid, '
-                                  'not adding.\n{1}'.format(name, vcomment))
-                return ret
-
-=======
             with salt.utils.event.get_event('minion', opts=__opts__) as event_bus:
                 res = __salt__['event.fire']({'name': name,
                                               'beacon_data': beacon_data,
@@ -226,30 +180,11 @@
                     ret['comment'] = ('Beacon {0} configuration invalid, '
                                       'not adding.\n{1}'.format(name, vcomment))
                     return ret
->>>>>>> 45ae8d72
         except KeyError:
             # Effectively a no-op, since we can't really return without an event system
             ret['comment'] = 'Event module not available. Beacon add failed.'
 
         try:
-<<<<<<< HEAD
-            res = __salt__['event.fire']({'name': name,
-                                          'beacon_data': beacon_data,
-                                          'func': 'add'}, 'manage_beacons')
-            if res:
-                event_ret = eventer.get_event(
-                    tag='/salt/minion/minion_beacon_add_complete',
-                    wait=kwargs.get('timeout', 30))
-                if event_ret and event_ret['complete']:
-                    beacons = event_ret['beacons']
-                    if name in beacons and beacons[name] == beacon_data:
-                        ret['result'] = True
-                        ret['comment'] = 'Added beacon: {0}.'.format(name)
-                else:
-                    ret['result'] = False
-                    ret['comment'] = event_ret['comment']
-                return ret
-=======
             with salt.utils.event.get_event('minion', opts=__opts__) as event_bus:
                 res = __salt__['event.fire']({'name': name,
                                               'beacon_data': beacon_data,
@@ -268,7 +203,6 @@
                         ret['result'] = False
                         ret['comment'] = event_ret['comment']
                     return ret
->>>>>>> 45ae8d72
         except KeyError:
             # Effectively a no-op, since we can't really return without an event system
             ret['comment'] = 'Event module not available. Beacon add failed.'
@@ -304,25 +238,6 @@
     else:
         try:
             # Attempt to load the beacon module so we have access to the validate function
-<<<<<<< HEAD
-            eventer = salt.utils.event.get_event('minion', opts=__opts__)
-            res = __salt__['event.fire']({'name': name,
-                                          'beacon_data': beacon_data,
-                                          'func': 'validate_beacon'},
-                                         'manage_beacons')
-            if res:
-                event_ret = eventer.get_event(
-                    tag='/salt/minion/minion_beacon_validation_complete',
-                    wait=kwargs.get('timeout', 30))
-                valid = event_ret['valid']
-                vcomment = event_ret['vcomment']
-
-            if not valid:
-                ret['result'] = False
-                ret['comment'] = ('Beacon {0} configuration invalid, '
-                                  'not adding.\n{1}'.format(name, vcomment))
-                return ret
-=======
             with salt.utils.event.get_event('minion', opts=__opts__) as event_bus:
                 res = __salt__['event.fire']({'name': name,
                                               'beacon_data': beacon_data,
@@ -338,8 +253,6 @@
                     ret['comment'] = ('Beacon {0} configuration invalid, '
                                       'not adding.\n{1}'.format(name, vcomment))
                     return ret
->>>>>>> 45ae8d72
-
         except KeyError:
             # Effectively a no-op, since we can't really return without an event system
             ret['comment'] = 'Event module not available. Beacon modify failed.'
@@ -371,23 +284,6 @@
         ret['changes']['diff'] = ''.join(_diff)
 
         try:
-<<<<<<< HEAD
-            eventer = salt.utils.event.get_event('minion', opts=__opts__)
-            res = __salt__['event.fire']({'name': name, 'beacon_data': beacon_data, 'func': 'modify'}, 'manage_beacons')
-            if res:
-                event_ret = eventer.get_event(
-                    tag='/salt/minion/minion_beacon_modify_complete',
-                    wait=kwargs.get('timeout', 30))
-                if event_ret and event_ret['complete']:
-                    beacons = event_ret['beacons']
-                    if name in beacons and beacons[name] == beacon_data:
-                        ret['result'] = True
-                        ret['comment'] = 'Modified beacon: {0}.'.format(name)
-                else:
-                    ret['result'] = False
-                    ret['comment'] = event_ret['comment']
-                return ret
-=======
             with salt.utils.event.get_event('minion', opts=__opts__) as event_bus:
                 res = __salt__['event.fire']({'name': name, 'beacon_data': beacon_data, 'func': 'modify'}, 'manage_beacons')
                 if res:
@@ -401,7 +297,6 @@
                         ret['result'] = False
                         ret['comment'] = event_ret['comment']
                     return ret
->>>>>>> 45ae8d72
         except KeyError:
             # Effectively a no-op, since we can't really return without an event system
             ret['comment'] = 'Event module not available. Beacon add failed.'
@@ -433,23 +328,6 @@
         ret['comment'] = 'Beacon: {0} would be deleted.'.format(name)
     else:
         try:
-<<<<<<< HEAD
-            eventer = salt.utils.event.get_event('minion', opts=__opts__)
-            res = __salt__['event.fire']({'name': name, 'func': 'delete'}, 'manage_beacons')
-            if res:
-                event_ret = eventer.get_event(
-                    tag='/salt/minion/minion_beacon_delete_complete',
-                    wait=kwargs.get('timeout', 30))
-                if event_ret and event_ret['complete']:
-                    beacons = event_ret['beacons']
-                    if name not in beacons:
-                        ret['result'] = True
-                        ret['comment'] = 'Deleted beacon: {0}.'.format(name)
-                        return ret
-                else:
-                    ret['result'] = False
-                    ret['comment'] = event_ret['comment']
-=======
             with salt.utils.event.get_event('minion', opts=__opts__) as event_bus:
                 res = __salt__['event.fire']({'name': name, 'func': 'delete'}, 'manage_beacons')
                 if res:
@@ -463,7 +341,6 @@
                     else:
                         ret['result'] = False
                         ret['comment'] = event_ret['comment']
->>>>>>> 45ae8d72
         except KeyError:
             # Effectively a no-op, since we can't really return without an event system
             ret['comment'] = 'Event module not available. Beacon add failed.'
@@ -530,23 +407,6 @@
         ret['comment'] = 'Beacons would be enabled.'
     else:
         try:
-<<<<<<< HEAD
-            eventer = salt.utils.event.get_event('minion', opts=__opts__)
-            res = __salt__['event.fire']({'func': 'enable'}, 'manage_beacons')
-            if res:
-                event_ret = eventer.get_event(
-                    tag='/salt/minion/minion_beacons_enabled_complete',
-                    wait=kwargs.get('timeout', 30))
-                if event_ret and event_ret['complete']:
-                    beacons = event_ret['beacons']
-                    if 'enabled' in beacons and beacons['enabled']:
-                        ret['result'] = True
-                        ret['comment'] = 'Enabled beacons on minion.'
-                    else:
-                        ret['result'] = False
-                        ret['comment'] = 'Failed to enable beacons on minion.'
-                return ret
-=======
             with salt.utils.event.get_event('minion', opts=__opts__) as event_bus:
                 res = __salt__['event.fire']({'func': 'enable'}, 'manage_beacons')
                 if res:
@@ -560,7 +420,6 @@
                             ret['result'] = False
                             ret['comment'] = 'Failed to enable beacons on minion.'
                     return ret
->>>>>>> 45ae8d72
         except KeyError:
             # Effectively a no-op, since we can't really return without an event system
             ret['comment'] = 'Event module not available. Beacons enable job failed.'
@@ -587,24 +446,6 @@
         ret['comment'] = 'Beacons would be disabled.'
     else:
         try:
-<<<<<<< HEAD
-            eventer = salt.utils.event.get_event('minion', opts=__opts__)
-            res = __salt__['event.fire']({'func': 'disable'}, 'manage_beacons')
-            if res:
-                event_ret = eventer.get_event(
-                    tag='/salt/minion/minion_beacons_disabled_complete',
-                    wait=kwargs.get('timeout', 30))
-                log.debug('event_ret %s', event_ret)
-                if event_ret and event_ret['complete']:
-                    beacons = event_ret['beacons']
-                    if 'enabled' in beacons and not beacons['enabled']:
-                        ret['result'] = True
-                        ret['comment'] = 'Disabled beacons on minion.'
-                    else:
-                        ret['result'] = False
-                        ret['comment'] = 'Failed to disable beacons on minion.'
-                return ret
-=======
             with salt.utils.event.get_event('minion', opts=__opts__) as event_bus:
                 res = __salt__['event.fire']({'func': 'disable'}, 'manage_beacons')
                 if res:
@@ -619,7 +460,6 @@
                             ret['result'] = False
                             ret['comment'] = 'Failed to disable beacons on minion.'
                     return ret
->>>>>>> 45ae8d72
         except KeyError:
             # Effectively a no-op, since we can't really return without an event system
             ret['comment'] = 'Event module not available. Beacons enable job failed.'
@@ -668,21 +508,6 @@
             return ret
 
         try:
-<<<<<<< HEAD
-            eventer = salt.utils.event.get_event('minion', opts=__opts__)
-            res = __salt__['event.fire']({'func': 'enable_beacon', 'name': name}, 'manage_beacons')
-            if res:
-                event_ret = eventer.get_event(
-                    tag='/salt/minion/minion_beacon_enabled_complete',
-                    wait=kwargs.get('timeout', 30))
-                if event_ret and event_ret['complete']:
-                    beacons = event_ret['beacons']
-                    beacon_config_dict = _get_beacon_config_dict(beacons[name])
-
-                    if 'enabled' in beacon_config_dict and beacon_config_dict['enabled']:
-                        ret['result'] = True
-                        ret['comment'] = 'Enabled beacon {0} on minion.'.format(name)
-=======
             with salt.utils.event.get_event('minion', opts=__opts__) as event_bus:
                 res = __salt__['event.fire']({'func': 'enable_beacon', 'name': name}, 'manage_beacons')
                 if res:
@@ -697,7 +522,6 @@
                         else:
                             ret['result'] = False
                             ret['comment'] = 'Failed to enable beacon {0} on minion.'.format(name)
->>>>>>> 45ae8d72
                     else:
                         ret['result'] = False
                         ret['comment'] = event_ret['comment']
@@ -740,21 +564,6 @@
             return ret
 
         try:
-<<<<<<< HEAD
-            eventer = salt.utils.event.get_event('minion', opts=__opts__)
-            res = __salt__['event.fire']({'func': 'disable_beacon', 'name': name}, 'manage_beacons')
-            if res:
-                event_ret = eventer.get_event(
-                    tag='/salt/minion/minion_beacon_disabled_complete',
-                    wait=kwargs.get('timeout', 30))
-                if event_ret and event_ret['complete']:
-                    beacons = event_ret['beacons']
-                    beacon_config_dict = _get_beacon_config_dict(beacons[name])
-
-                    if 'enabled' in beacon_config_dict and not beacon_config_dict['enabled']:
-                        ret['result'] = True
-                        ret['comment'] = 'Disabled beacon {0} on minion.'.format(name)
-=======
             with salt.utils.event.get_event('minion', opts=__opts__) as event_bus:
                 res = __salt__['event.fire']({'func': 'disable_beacon', 'name': name}, 'manage_beacons')
                 if res:
@@ -769,7 +578,6 @@
                         else:
                             ret['result'] = False
                             ret['comment'] = 'Failed to disable beacon on minion.'
->>>>>>> 45ae8d72
                     else:
                         ret['result'] = False
                         ret['comment'] = event_ret['comment']
@@ -798,21 +606,6 @@
         ret['comment'] = 'Beacons would be reset.'
     else:
         try:
-<<<<<<< HEAD
-            eventer = salt.utils.event.get_event('minion', opts=__opts__)
-            res = __salt__['event.fire']({'func': 'reset'}, 'manage_beacons')
-            if res:
-                event_ret = eventer.get_event(
-                    tag='/salt/minion/minion_beacon_reset_complete',
-                    wait=kwargs.get('timeout', 30))
-                if event_ret and event_ret['complete']:
-                    ret['result'] = True
-                    ret['comment'] = 'Beacon configuration reset.'
-                else:
-                    ret['result'] = False
-                    ret['comment'] = 'Something went wrong.'
-                return ret
-=======
             with salt.utils.event.get_event('minion', opts=__opts__) as event_bus:
                 res = __salt__['event.fire']({'func': 'reset'}, 'manage_beacons')
                 if res:
@@ -824,7 +617,6 @@
                         ret['result'] = False
                         ret['comment'] = event_ret['comment']
                     return ret
->>>>>>> 45ae8d72
         except KeyError:
             # Effectively a no-op, since we can't really return without an event system
             ret['comment'] = 'Event module not available. Beacon disable job failed.'
