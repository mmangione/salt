--- conflicted
+++ resolved
@@ -122,10 +122,6 @@
             __salt__['pkg_resource.stringify'](ret)
             return ret
 
-<<<<<<< HEAD
-=======
-    cmd = 'list --versions'
->>>>>>> 9fda70b3
     ret = {}
     cmd = 'brew info --json=v1 --installed'
     package_info = salt.utils.json.loads(_call_brew(cmd)['stdout'])
