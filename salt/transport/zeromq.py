--- conflicted
+++ resolved
@@ -212,12 +212,7 @@
                                                         kwargs={'io_loop': self._io_loop})
         self._closing = False
 
-<<<<<<< HEAD
     def close(self):
-=======
-    # pylint: disable=W1701
-    def __del__(self):
->>>>>>> 4f400598
         '''
         Since the message_client creates sockets and assigns them to the IOLoop we have to
         specifically destroy them, since we aren't the only ones with references to the FDs
@@ -238,7 +233,6 @@
         log.debug('Closing %s instance', self.__class__.__name__)
         self._closing = True
         if hasattr(self, 'message_client'):
-<<<<<<< HEAD
             self.message_client.close()
 
         # Remove the entry from the instance map so that a closed entry may not
@@ -263,10 +257,6 @@
             if exc.errno != errno.EBADF:
                 # If its not a bad file descriptor error, raise
                 raise
-=======
-            self.message_client.destroy()
-    # pylint: enable=W1701
->>>>>>> 4f400598
 
     @property
     def master_uri(self):
@@ -496,7 +486,6 @@
         if hasattr(self, 'context') and self.context.closed is False:
             self.context.term()
 
-<<<<<<< HEAD
     def destroy(self):
         # Bacwards compat
         salt.utils.versions.warn_until(
@@ -508,14 +497,10 @@
         )
         self.close()
 
+    # pylint: disable=W1701
     def __del__(self):
         self.close()
-=======
-    # pylint: disable=W1701
-    def __del__(self):
-        self.destroy()
     # pylint: enable=W1701
->>>>>>> 4f400598
 
     # TODO: this is the time to see if we are connected, maybe use the req channel to guess?
     @tornado.gen.coroutine
@@ -550,12 +535,8 @@
         # 2 includes a header which says who should do it
         elif messages_len == 2:
             message_target = salt.utils.stringutils.to_str(messages[0])
-<<<<<<< HEAD
             if (self.opts.get('__role') != 'syndic' and message_target not in ('broadcast', self.hexid)) or \
                 (self.opts.get('__role') == 'syndic' and message_target not in ('broadcast', 'syndic')):
-=======
-            if message_target not in ('broadcast', self.hexid):
->>>>>>> 4f400598
                 log.debug('Publish received for not this minion: %s', message_target)
                 raise tornado.gen.Return(None)
             payload = self.serial.loads(messages[1])
@@ -1079,16 +1060,9 @@
         super(AsyncReqMessageClientPool, self).__init__(AsyncReqMessageClient, opts, args=args, kwargs=kwargs)
         self._closing = False
 
-<<<<<<< HEAD
     def close(self):
         if self._closing:
             return
-=======
-    # pylint: disable=W1701
-    def __del__(self):
-        self.destroy()
-    # pylint: enable=W1701
->>>>>>> 4f400598
 
         self._closing = True
         for message_client in self.message_clients:
@@ -1177,7 +1151,6 @@
         if self.context.closed is False:
             self.context.term()
 
-<<<<<<< HEAD
     def destroy(self):
         # Bacwards compat
         salt.utils.versions.warn_until(
@@ -1189,14 +1162,10 @@
         )
         self.close()
 
+    # pylint: disable=W1701
     def __del__(self):
         self.close()
-=======
-    # pylint: disable=W1701
-    def __del__(self):
-        self.destroy()
     # pylint: enable=W1701
->>>>>>> 4f400598
 
     def _init_socket(self):
         if hasattr(self, 'stream'):
