--- conflicted
+++ resolved
@@ -10,11 +10,8 @@
 timeout: 3
 open_mode: True
 fileserver_list_cache_time: 0
-<<<<<<< HEAD
 file_buffer_size: 8192
-=======
 file_recv: True
->>>>>>> 6df46487
 pillar_opts: True
 log_file: master.log
 log_level_logfile: debug
