# -*- coding: utf-8 -*-

'''
Tests for the file state
'''

# Import Python libs
from __future__ import absolute_import, print_function, unicode_literals
import errno
import logging
import os
import re
import sys
import shutil
import stat
import tempfile
import textwrap
import filecmp

log = logging.getLogger(__name__)

# Import Salt Testing libs
from tests.support.case import ModuleCase
from tests.support.unit import skipIf
from tests.support.paths import BASE_FILES, FILES, TMP, TMP_STATE_TREE
from tests.support.helpers import (
    destructiveTest,
    skip_if_not_root,
    with_system_user_and_group,
    with_tempdir,
    with_tempfile,
    Webserver,
    destructiveTest,
    dedent,
)
from tests.support.mixins import SaltReturnAssertsMixin

# Import Salt libs
import salt.utils.data
import salt.utils.files
import salt.utils.path
import salt.utils.platform
import salt.utils.stringutils

HAS_PWD = True
try:
    import pwd
except ImportError:
    HAS_PWD = False

HAS_GRP = True
try:
    import grp
except ImportError:
    HAS_GRP = False

# Import 3rd-party libs
from salt.ext import six
from salt.ext.six.moves import range  # pylint: disable=import-error,redefined-builtin

IS_WINDOWS = salt.utils.platform.is_windows()

BINARY_FILE = b'GIF89a\x01\x00\x01\x00\x80\x00\x00\x05\x04\x04\x00\x00\x00,\x00\x00\x00\x00\x01\x00\x01\x00\x00\x02\x02D\x01\x00;'

if IS_WINDOWS:
    FILEPILLAR = 'C:\\Windows\\Temp\\filepillar-python'
    FILEPILLARDEF = 'C:\\Windows\\Temp\\filepillar-defaultvalue'
    FILEPILLARGIT = 'C:\\Windows\\Temp\\filepillar-bar'
else:
    FILEPILLAR = '/tmp/filepillar-python'
    FILEPILLARDEF = '/tmp/filepillar-defaultvalue'
    FILEPILLARGIT = '/tmp/filepillar-bar'


def _test_managed_file_mode_keep_helper(testcase, local=False):
    '''
    DRY helper function to run the same test with a local or remote path
    '''
    name = os.path.join(TMP, 'scene33')
    grail_fs_path = os.path.join(BASE_FILES, 'grail', 'scene33')
    grail = 'salt://grail/scene33' if not local else grail_fs_path

    # Get the current mode so that we can put the file back the way we
    # found it when we're done.
    grail_fs_mode = int(testcase.run_function('file.get_mode', [grail_fs_path]), 8)
    initial_mode = 0o770
    new_mode_1 = 0o600
    new_mode_2 = 0o644

    # Set the initial mode, so we can be assured that when we set the mode
    # to "keep", we're actually changing the permissions of the file to the
    # new mode.
    ret = testcase.run_state(
        'file.managed',
        name=name,
        mode=oct(initial_mode),
        source=grail,
    )

    if IS_WINDOWS:
        testcase.assertSaltFalseReturn(ret)
        return

    testcase.assertSaltTrueReturn(ret)

    try:
        # Update the mode on the fileserver (pass 1)
        os.chmod(grail_fs_path, new_mode_1)
        ret = testcase.run_state(
            'file.managed',
            name=name,
            mode='keep',
            source=grail,
        )
        testcase.assertSaltTrueReturn(ret)
        managed_mode = stat.S_IMODE(os.stat(name).st_mode)
        testcase.assertEqual(oct(managed_mode), oct(new_mode_1))
        # Update the mode on the fileserver (pass 2)
        # This assures us that if the file in file_roots was originally set
        # to the same mode as new_mode_1, we definitely get an updated mode
        # this time.
        os.chmod(grail_fs_path, new_mode_2)
        ret = testcase.run_state(
            'file.managed',
            name=name,
            mode='keep',
            source=grail,
        )
        testcase.assertSaltTrueReturn(ret)
        managed_mode = stat.S_IMODE(os.stat(name).st_mode)
        testcase.assertEqual(oct(managed_mode), oct(new_mode_2))
    except Exception:
        raise
    finally:
        # Set the mode of the file in the file_roots back to what it
        # originally was.
        os.chmod(grail_fs_path, grail_fs_mode)


class FileTest(ModuleCase, SaltReturnAssertsMixin):
    '''
    Validate the file state
    '''
    def tearDown(self):
        '''
        remove files created in previous tests
        '''
        user = 'salt'
        if user in str(self.run_function('user.list_users', [user])):
            self.run_function('user.delete', [user])

        for path in (FILEPILLAR, FILEPILLARDEF, FILEPILLARGIT):
            try:
                os.remove(path)
            except OSError as exc:
                if exc.errno != os.errno.ENOENT:
                    log.error('Failed to remove %s: %s', path, exc)

    def test_symlink(self):
        '''
        file.symlink
        '''
        name = os.path.join(TMP, 'symlink')
        tgt = os.path.join(TMP, 'target')

        # Windows must have a source directory to link to
        if IS_WINDOWS and not os.path.isdir(tgt):
            os.mkdir(tgt)

        # Windows cannot create a symlink if it already exists
        if IS_WINDOWS and self.run_function('file.is_link', [name]):
            self.run_function('file.remove', [name])

        ret = self.run_state('file.symlink', name=name, target=tgt)
        self.assertSaltTrueReturn(ret)

    def test_test_symlink(self):
        '''
        file.symlink test interface
        '''
        name = os.path.join(TMP, 'symlink2')
        tgt = os.path.join(TMP, 'target')
        ret = self.run_state('file.symlink', test=True, name=name, target=tgt)
        self.assertSaltNoneReturn(ret)

    def test_absent_file(self):
        '''
        file.absent
        '''
        name = os.path.join(TMP, 'file_to_kill')
        with salt.utils.files.fopen(name, 'w+') as fp_:
            fp_.write('killme')
        ret = self.run_state('file.absent', name=name)
        self.assertSaltTrueReturn(ret)
        self.assertFalse(os.path.isfile(name))

    def test_absent_dir(self):
        '''
        file.absent
        '''
        name = os.path.join(TMP, 'dir_to_kill')
        if not os.path.isdir(name):
            # left behind... Don't fail because of this!
            os.makedirs(name)
        ret = self.run_state('file.absent', name=name)
        self.assertSaltTrueReturn(ret)
        self.assertFalse(os.path.isdir(name))

    def test_absent_link(self):
        '''
        file.absent
        '''
        name = os.path.join(TMP, 'link_to_kill')
        tgt = '{0}.tgt'.format(name)

        # Windows must have a source directory to link to
        if IS_WINDOWS and not os.path.isdir(tgt):
            os.mkdir(tgt)

        if not self.run_function('file.is_link', [name]):
            self.run_function('file.symlink', [tgt, name])

        ret = self.run_state('file.absent', name=name)

        try:
            self.assertSaltTrueReturn(ret)
            self.assertFalse(self.run_function('file.is_link', [name]))
        finally:
            if self.run_function('file.is_link', [name]):
                self.run_function('file.remove', [name])

    @with_tempfile()
    def test_test_absent(self, name):
        '''
        file.absent test interface
        '''
        with salt.utils.files.fopen(name, 'w+') as fp_:
            fp_.write('killme')
        ret = self.run_state('file.absent', test=True, name=name)
        self.assertSaltNoneReturn(ret)
        self.assertTrue(os.path.isfile(name))

    def test_managed(self):
        '''
        file.managed
        '''
        name = os.path.join(TMP, 'grail_scene33')
        ret = self.run_state(
            'file.managed', name=name, source='salt://grail/scene33'
        )
        src = os.path.join(BASE_FILES, 'grail', 'scene33')
        with salt.utils.files.fopen(src, 'r') as fp_:
            master_data = fp_.read()
        with salt.utils.files.fopen(name, 'r') as fp_:
            minion_data = fp_.read()
        self.assertEqual(master_data, minion_data)
        self.assertSaltTrueReturn(ret)

    def test_managed_file_mode(self):
        '''
        file.managed, correct file permissions
        '''
        desired_mode = 504    # 0770 octal
        name = os.path.join(TMP, 'grail_scene33')
        ret = self.run_state(
            'file.managed', name=name, mode='0770', source='salt://grail/scene33'
        )

        if IS_WINDOWS:
            expected = 'The \'mode\' option is not supported on Windows'
            self.assertEqual(ret[list(ret)[0]]['comment'], expected)
            self.assertSaltFalseReturn(ret)
            return

        resulting_mode = stat.S_IMODE(
            os.stat(name).st_mode
        )
        self.assertEqual(oct(desired_mode), oct(resulting_mode))
        self.assertSaltTrueReturn(ret)

    def test_managed_file_mode_keep(self):
        '''
        Test using "mode: keep" in a file.managed state
        '''
        _test_managed_file_mode_keep_helper(self, local=False)

    def test_managed_file_mode_keep_local_source(self):
        '''
        Test using "mode: keep" in a file.managed state, with a local file path
        as the source.
        '''
        _test_managed_file_mode_keep_helper(self, local=True)

    def test_managed_file_mode_file_exists_replace(self):
        '''
        file.managed, existing file with replace=True, change permissions
        '''
        initial_mode = 504    # 0770 octal
        desired_mode = 384    # 0600 octal
        name = os.path.join(TMP, 'grail_scene33')
        ret = self.run_state(
            'file.managed', name=name, mode=oct(initial_mode), source='salt://grail/scene33'
        )

        if IS_WINDOWS:
            expected = 'The \'mode\' option is not supported on Windows'
            self.assertEqual(ret[list(ret)[0]]['comment'], expected)
            self.assertSaltFalseReturn(ret)
            return

        resulting_mode = stat.S_IMODE(
            os.stat(name).st_mode
        )
        self.assertEqual(oct(initial_mode), oct(resulting_mode))

        name = os.path.join(TMP, 'grail_scene33')
        ret = self.run_state(
            'file.managed', name=name, replace=True, mode=oct(desired_mode), source='salt://grail/scene33'
        )
        resulting_mode = stat.S_IMODE(
            os.stat(name).st_mode
        )
        self.assertEqual(oct(desired_mode), oct(resulting_mode))
        self.assertSaltTrueReturn(ret)

    def test_managed_file_mode_file_exists_noreplace(self):
        '''
        file.managed, existing file with replace=False, change permissions
        '''
        initial_mode = 504    # 0770 octal
        desired_mode = 384    # 0600 octal
        name = os.path.join(TMP, 'grail_scene33')
        ret = self.run_state(
            'file.managed', name=name, replace=True, mode=oct(initial_mode), source='salt://grail/scene33'
        )

        if IS_WINDOWS:
            expected = 'The \'mode\' option is not supported on Windows'
            self.assertEqual(ret[list(ret)[0]]['comment'], expected)
            self.assertSaltFalseReturn(ret)
            return

        ret = self.run_state(
            'file.managed', name=name, replace=False, mode=oct(desired_mode), source='salt://grail/scene33'
        )
        resulting_mode = stat.S_IMODE(
            os.stat(name).st_mode
        )
        self.assertEqual(oct(desired_mode), oct(resulting_mode))
        self.assertSaltTrueReturn(ret)

    def test_managed_file_with_grains_data(self):
        '''
        Test to ensure we can render grains data into a managed
        file.
        '''
        grain_path = os.path.join(TMP, 'file-grain-test')
        self.run_function('grains.set', ['grain_path', grain_path])
        state_file = 'file-grainget'

        self.run_function('state.sls', [state_file])
        self.assertTrue(os.path.exists(grain_path))

        with salt.utils.files.fopen(grain_path, 'r') as fp_:
            file_contents = fp_.readlines()

        if IS_WINDOWS:
            match = '^minion\r\n'
        else:
            match = '^minion\n'
        self.assertTrue(re.match(match, file_contents[0]))

    def test_managed_file_with_pillar_sls(self):
        '''
        Test to ensure pillar data in sls file
        is rendered properly and file is created.
        '''
        state_name = 'file-pillarget'

        ret = self.run_function('state.sls', [state_name])
        self.assertSaltTrueReturn(ret)

        # Check to make sure the file was created
        check_file = self.run_function('file.file_exists', [FILEPILLAR])
        self.assertTrue(check_file)

    def test_managed_file_with_pillardefault_sls(self):
        '''
        Test to ensure when pillar data is not available
        in sls file with pillar.get it uses the default
        value.
        '''
        state_name = 'file-pillardefaultget'

        ret = self.run_function('state.sls', [state_name])
        self.assertSaltTrueReturn(ret)

        # Check to make sure the file was created
        check_file = self.run_function('file.file_exists', [FILEPILLARDEF])
        self.assertTrue(check_file)

    @skip_if_not_root
    def test_managed_dir_mode(self):
        '''
        Tests to ensure that file.managed creates directories with the
        permissions requested with the dir_mode argument
        '''
        desired_mode = 511  # 0777 in octal
        name = os.path.join(TMP, 'a', 'managed_dir_mode_test_file')
        desired_owner = 'nobody'
        ret = self.run_state(
            'file.managed',
            name=name,
            source='salt://grail/scene33',
            mode=600,
            makedirs=True,
            user=desired_owner,
            dir_mode=oct(desired_mode)  # 0777
        )
        if IS_WINDOWS:
            expected = 'The \'mode\' option is not supported on Windows'
            self.assertEqual(ret[list(ret)[0]]['comment'], expected)
            self.assertSaltFalseReturn(ret)
            return

        resulting_mode = stat.S_IMODE(
            os.stat(os.path.join(TMP, 'a')).st_mode
        )
        resulting_owner = pwd.getpwuid(os.stat(os.path.join(TMP, 'a')).st_uid).pw_name
        self.assertEqual(oct(desired_mode), oct(resulting_mode))
        self.assertSaltTrueReturn(ret)
        self.assertEqual(desired_owner, resulting_owner)

    def test_test_managed(self):
        '''
        file.managed test interface
        '''
        name = os.path.join(TMP, 'grail_not_not_scene33')
        ret = self.run_state(
            'file.managed', test=True, name=name, source='salt://grail/scene33'
        )
        self.assertSaltNoneReturn(ret)
        self.assertFalse(os.path.isfile(name))

    def test_managed_show_changes_false(self):
        '''
        file.managed test interface
        '''
        name = os.path.join(TMP, 'grail_not_scene33')
        with salt.utils.files.fopen(name, 'wb') as fp_:
            fp_.write(b'test_managed_show_changes_false\n')

        ret = self.run_state(
            'file.managed', name=name, source='salt://grail/scene33',
            show_changes=False
        )

        changes = next(six.itervalues(ret))['changes']
        self.assertEqual('<show_changes=False>', changes['diff'])

    @skipIf(IS_WINDOWS, 'Don\'t know how to fix for Windows')
    def test_managed_escaped_file_path(self):
        '''
        file.managed test that 'salt://|' protects unusual characters in file path
        '''
        funny_file = salt.utils.files.mkstemp(prefix='?f!le? n@=3&', suffix='.file type')
        funny_file_name = os.path.split(funny_file)[1]
        funny_url = 'salt://|' + funny_file_name
        funny_url_path = os.path.join(BASE_FILES, funny_file_name)

        state_name = 'funny_file'
        state_file_name = state_name + '.sls'
        state_file = os.path.join(BASE_FILES, state_file_name)
        state_key = 'file_|-{0}_|-{0}_|-managed'.format(funny_file)

        self.addCleanup(os.remove, state_file)
        self.addCleanup(os.remove, funny_file)
        self.addCleanup(os.remove, funny_url_path)

        with salt.utils.files.fopen(funny_url_path, 'w'):
            pass
        with salt.utils.files.fopen(state_file, 'w') as fp_:
            fp_.write(textwrap.dedent('''\
            {0}:
              file.managed:
                - source: {1}
                - makedirs: True
            '''.format(funny_file, funny_url)))

        ret = self.run_function('state.sls', [state_name])
        self.assertTrue(ret[state_key]['result'])

    def test_managed_contents(self):
        '''
        test file.managed with contents that is a boolean, string, integer,
        float, list, and dictionary
        '''
        state_name = 'file-FileTest-test_managed_contents'
        state_filename = state_name + '.sls'
        state_file = os.path.join(BASE_FILES, state_filename)

        managed_files = {}
        state_keys = {}
        for typ in ('bool', 'str', 'int', 'float', 'list', 'dict'):
            fd_, managed_files[typ] = tempfile.mkstemp()

            # Release the handle so they can be removed in Windows
            try:
                os.close(fd_)
            except OSError as exc:
                if exc.errno != errno.EBADF:
                    raise exc

            state_keys[typ] = 'file_|-{0} file_|-{1}_|-managed'.format(typ, managed_files[typ])
        try:
            with salt.utils.files.fopen(state_file, 'w') as fd_:
                fd_.write(textwrap.dedent('''\
                    bool file:
                      file.managed:
                        - name: {bool}
                        - contents: True

                    str file:
                      file.managed:
                        - name: {str}
                        - contents: Salt was here.

                    int file:
                      file.managed:
                        - name: {int}
                        - contents: 340282366920938463463374607431768211456

                    float file:
                      file.managed:
                        - name: {float}
                        - contents: 1.7518e-45  # gravitational coupling constant

                    list file:
                      file.managed:
                        - name: {list}
                        - contents: [1, 1, 2, 3, 5, 8, 13]

                    dict file:
                      file.managed:
                        - name: {dict}
                        - contents:
                            C: charge
                            P: parity
                            T: time
                    '''.format(**managed_files)))

            ret = self.run_function('state.sls', [state_name])
            for typ in state_keys:
                self.assertTrue(ret[state_keys[typ]]['result'])
                self.assertIn('diff', ret[state_keys[typ]]['changes'])
        finally:
            os.remove(state_file)
            for typ in managed_files:
                os.remove(managed_files[typ])

    @skip_if_not_root
    @skipIf(IS_WINDOWS, 'Windows does not support "mode" kwarg. Skipping.')
    @skipIf(not salt.utils.path.which('visudo'), 'sudo is missing')
    def test_managed_check_cmd(self):
        '''
        Test file.managed passing a basic check_cmd kwarg. See Issue #38111.
        '''
        r_group = 'root'
        if salt.utils.platform.is_darwin():
            r_group = 'wheel'
        try:
            ret = self.run_state(
                'file.managed',
                name='/tmp/sudoers',
                user='root',
                group=r_group,
                mode=440,
                check_cmd='visudo -c -s -f'
            )
            self.assertSaltTrueReturn(ret)
            self.assertInSaltComment('Empty file', ret)
            self.assertEqual(ret['file_|-/tmp/sudoers_|-/tmp/sudoers_|-managed']['changes'],
                             {'new': 'file /tmp/sudoers created', 'mode': '0440'})
        finally:
            # Clean Up File
            if os.path.exists('/tmp/sudoers'):
                os.remove('/tmp/sudoers')

    def test_managed_local_source_with_source_hash(self):
        '''
        Make sure that we enforce the source_hash even with local files
        '''
        name = os.path.join(TMP, 'local_source_with_source_hash')
        local_path = os.path.join(BASE_FILES, 'grail', 'scene33')
        actual_hash = '567fd840bf1548edc35c48eb66cdd78bfdfcccff'
        if IS_WINDOWS:
            # CRLF vs LF causes a different hash on windows
            actual_hash = 'f658a0ec121d9c17088795afcc6ff3c43cb9842a'
        # Reverse the actual hash
        bad_hash = actual_hash[::-1]

        def remove_file():
            try:
                os.remove(name)
            except OSError as exc:
                if exc.errno != errno.ENOENT:
                    raise

        def do_test(clean=False):
            for proto in ('file://', ''):
                source = proto + local_path
                log.debug('Trying source %s', source)
                try:
                    ret = self.run_state(
                        'file.managed',
                        name=name,
                        source=source,
                        source_hash='sha1={0}'.format(bad_hash))
                    self.assertSaltFalseReturn(ret)
                    ret = ret[next(iter(ret))]
                    # Shouldn't be any changes
                    self.assertFalse(ret['changes'])
                    # Check that we identified a hash mismatch
                    self.assertIn(
                        'does not match actual checksum', ret['comment'])

                    ret = self.run_state(
                        'file.managed',
                        name=name,
                        source=source,
                        source_hash='sha1={0}'.format(actual_hash))
                    self.assertSaltTrueReturn(ret)
                finally:
                    if clean:
                        remove_file()

        remove_file()
        log.debug('Trying with nonexistant destination file')
        do_test()
        log.debug('Trying with destination file already present')
        with salt.utils.files.fopen(name, 'w'):
            pass
        try:
            do_test(clean=False)
        finally:
            remove_file()

    def test_managed_local_source_does_not_exist(self):
        '''
        Make sure that we exit gracefully when a local source doesn't exist
        '''
        name = os.path.join(TMP, 'local_source_does_not_exist')
        local_path = os.path.join(BASE_FILES, 'grail', 'scene99')

        for proto in ('file://', ''):
            source = proto + local_path
            log.debug('Trying source %s', source)
            ret = self.run_state(
                'file.managed',
                name=name,
                source=source)
            self.assertSaltFalseReturn(ret)
            ret = ret[next(iter(ret))]
            # Shouldn't be any changes
            self.assertFalse(ret['changes'])
            # Check that we identified a hash mismatch
            self.assertIn(
                'does not exist', ret['comment'])

    def test_managed_source_hash_indifferent_case(self):
        '''
        Test passing a source_hash as an uppercase hash.

        This is a regression test for Issue #38914 and Issue #48230 (test=true use).
        '''
        name = os.path.join(TMP, 'source_hash_indifferent_case')
        state_name = 'file_|-{0}_|' \
                     '-{0}_|-managed'.format(name)
        local_path = os.path.join(BASE_FILES, 'hello_world.txt')
        actual_hash = 'c98c24b677eff44860afea6f493bbaec5bb1c4cbb209c6fc2bbb47f66ff2ad31'
        if IS_WINDOWS:
            # CRLF vs LF causes a differnt hash on windows
            actual_hash = '92b772380a3f8e27a93e57e6deeca6c01da07f5aadce78bb2fbb20de10a66925'
        uppercase_hash = actual_hash.upper()

        try:
            # Lay down tmp file to test against
            self.run_state(
                'file.managed',
                name=name,
                source=local_path,
                source_hash=actual_hash
            )

            # Test uppercase source_hash: should return True with no changes
            ret = self.run_state(
                'file.managed',
                name=name,
                source=local_path,
                source_hash=uppercase_hash
            )
            assert ret[state_name]['result'] is True
            assert ret[state_name]['pchanges'] == {}
            assert ret[state_name]['changes'] == {}

            # Test uppercase source_hash using test=true
            # Should return True with no changes
            ret = self.run_state(
                'file.managed',
                name=name,
                source=local_path,
                source_hash=uppercase_hash,
                test=True
            )
            assert ret[state_name]['result'] is True
            assert ret[state_name]['pchanges'] == {}
            assert ret[state_name]['changes'] == {}

        finally:
            # Clean Up File
            if os.path.exists(name):
                os.remove(name)

    @with_tempfile(create=False)
    def test_managed_latin1_diff(self, name):
        '''
        Tests that latin-1 file contents are represented properly in the diff
        '''
        # Lay down the initial file
        ret = self.run_state(
            'file.managed',
            name=name,
            source='salt://issue-48777/old.html')
        ret = ret[next(iter(ret))]
        assert ret['result'] is True, ret

        # Replace it with the new file and check the diff
        ret = self.run_state(
            'file.managed',
            name=name,
            source='salt://issue-48777/new.html')
        ret = ret[next(iter(ret))]
        assert ret['result'] is True, ret
        diff_lines = ret['changes']['diff'].split(os.linesep)
        assert '+räksmörgås' in diff_lines, diff_lines

    @with_tempfile()
    def test_managed_keep_source_false_salt(self, name):
        '''
        This test ensures that we properly clean the cached file if keep_source
        is set to False, for source files using a salt:// URL
        '''
        source = 'salt://grail/scene33'
        saltenv = 'base'

        # Run the state
        ret = self.run_state(
            'file.managed',
            name=name,
            source=source,
            saltenv=saltenv,
            keep_source=False)
        ret = ret[next(iter(ret))]
        assert ret['result'] is True

        # Now make sure that the file is not cached
        result = self.run_function('cp.is_cached', [source, saltenv])
        assert result == '', 'File is still cached at {0}'.format(result)

    def test_directory(self):
        '''
        file.directory
        '''
        name = os.path.join(TMP, 'a_new_dir')
        ret = self.run_state('file.directory', name=name)
        self.assertSaltTrueReturn(ret)
        self.assertTrue(os.path.isdir(name))

    def test_directory_symlink_dry_run(self):
        '''
        Ensure that symlinks are followed when file.directory is run with
        test=True
        '''
        try:
            tmp_dir = os.path.join(TMP, 'pgdata')
            sym_dir = os.path.join(TMP, 'pg_data')

            if IS_WINDOWS:
                self.run_function('file.mkdir', [tmp_dir, 'Administrators'])
            else:
                os.mkdir(tmp_dir, 0o700)

            self.run_function('file.symlink', [tmp_dir, sym_dir])

            if IS_WINDOWS:
                ret = self.run_state(
                    'file.directory', test=True, name=sym_dir,
                    follow_symlinks=True, win_owner='Administrators')
            else:
                ret = self.run_state(
                    'file.directory', test=True, name=sym_dir,
                    follow_symlinks=True, mode=700)
            self.assertSaltTrueReturn(ret)
        finally:
            if os.path.isdir(tmp_dir):
                self.run_function('file.remove', [tmp_dir])
            if os.path.islink(sym_dir):
                self.run_function('file.remove', [sym_dir])

    @skip_if_not_root
    @skipIf(IS_WINDOWS, 'Mode not available in Windows')
    def test_directory_max_depth(self):
        '''
        file.directory
        Test the max_depth option by iteratively increasing the depth and
        checking that no changes deeper than max_depth have been attempted
        '''

        def _get_oct_mode(name):
            '''
            Return a string octal representation of the permissions for name
            '''
            return salt.utils.files.normalize_mode(oct(os.stat(name).st_mode & 0o777))

        top = os.path.join(TMP, 'top_dir')
        sub = os.path.join(top, 'sub_dir')
        subsub = os.path.join(sub, 'sub_sub_dir')
        dirs = [top, sub, subsub]

        initial_mode = '0111'
        changed_mode = '0555'

        if not os.path.isdir(subsub):
            os.makedirs(subsub, int(initial_mode, 8))

        try:
            for depth in range(0, 3):
                ret = self.run_state('file.directory',
                                     name=top,
                                     max_depth=depth,
                                     dir_mode=changed_mode,
                                     recurse=['mode'])
                self.assertSaltTrueReturn(ret)
                for changed_dir in dirs[0:depth+1]:
                    self.assertEqual(changed_mode,
                                     _get_oct_mode(changed_dir))
                for untouched_dir in dirs[depth+1:]:
                    self.assertEqual(initial_mode,
                                     _get_oct_mode(untouched_dir))
        finally:
            shutil.rmtree(top)

    def test_test_directory(self):
        '''
        file.directory
        '''
        name = os.path.join(TMP, 'a_not_dir')
        ret = self.run_state('file.directory', test=True, name=name)
        self.assertSaltNoneReturn(ret)
        self.assertFalse(os.path.isdir(name))

    @with_tempdir()
    def test_directory_clean(self, base_dir):
        '''
        file.directory with clean=True
        '''
        name = os.path.join(base_dir, 'directory_clean_dir')
        os.mkdir(name)

        strayfile = os.path.join(name, 'strayfile')
        with salt.utils.files.fopen(strayfile, 'w'):
            pass

        straydir = os.path.join(name, 'straydir')
        if not os.path.isdir(straydir):
            os.makedirs(straydir)

        with salt.utils.files.fopen(os.path.join(straydir, 'strayfile2'), 'w'):
            pass

        ret = self.run_state('file.directory', name=name, clean=True)
        self.assertSaltTrueReturn(ret)
        self.assertFalse(os.path.exists(strayfile))
        self.assertFalse(os.path.exists(straydir))
        self.assertTrue(os.path.isdir(name))

    @with_tempdir()
    def test_directory_clean_exclude(self, base_dir):
        '''
        file.directory with clean=True and exclude_pat set
        '''
        name = os.path.join(base_dir, 'directory_clean_dir')
        if not os.path.isdir(name):
            os.makedirs(name)

        strayfile = os.path.join(name, 'strayfile')
        with salt.utils.files.fopen(strayfile, 'w'):
            pass

        straydir = os.path.join(name, 'straydir')
        if not os.path.isdir(straydir):
            os.makedirs(straydir)

        strayfile2 = os.path.join(straydir, 'strayfile2')
        with salt.utils.files.fopen(strayfile2, 'w'):
            pass

        keepfile = os.path.join(straydir, 'keepfile')
        with salt.utils.files.fopen(keepfile, 'w'):
            pass

        exclude_pat = 'E@^straydir(|/keepfile)$'
        if IS_WINDOWS:
            exclude_pat = 'E@^straydir(|\\\\keepfile)$'

        ret = self.run_state('file.directory',
                             name=name,
                             clean=True,
                             exclude_pat=exclude_pat)

        self.assertSaltTrueReturn(ret)
        self.assertFalse(os.path.exists(strayfile))
        self.assertFalse(os.path.exists(strayfile2))
        self.assertTrue(os.path.exists(keepfile))

    @skipIf(IS_WINDOWS, 'Skip on windows')
    @with_tempdir()
    def test_test_directory_clean_exclude(self, base_dir):
        '''
        file.directory with test=True, clean=True and exclude_pat set

        Skipped on windows because clean and exclude_pat not supported by
        salt.sates.file._check_directory_win
        '''
        name = os.path.join(base_dir, 'directory_clean_dir')
        os.mkdir(name)

        strayfile = os.path.join(name, 'strayfile')
        with salt.utils.files.fopen(strayfile, 'w'):
            pass

        straydir = os.path.join(name, 'straydir')
        if not os.path.isdir(straydir):
            os.makedirs(straydir)

        strayfile2 = os.path.join(straydir, 'strayfile2')
        with salt.utils.files.fopen(strayfile2, 'w'):
            pass

        keepfile = os.path.join(straydir, 'keepfile')
        with salt.utils.files.fopen(keepfile, 'w'):
            pass

        exclude_pat = 'E@^straydir(|/keepfile)$'
        if IS_WINDOWS:
            exclude_pat = 'E@^straydir(|\\\\keepfile)$'

        ret = self.run_state('file.directory',
                             test=True,
                             name=name,
                             clean=True,
                             exclude_pat=exclude_pat)

        comment = next(six.itervalues(ret))['comment']

        self.assertSaltNoneReturn(ret)
        self.assertTrue(os.path.exists(strayfile))
        self.assertTrue(os.path.exists(strayfile2))
        self.assertTrue(os.path.exists(keepfile))

        self.assertIn(strayfile, comment)
        self.assertIn(strayfile2, comment)
        self.assertNotIn(keepfile, comment)

    def test_directory_clean_require_in(self):
        '''
        file.directory test with clean=True and require_in file
        '''
        state_name = 'file-FileTest-test_directory_clean_require_in'
        state_filename = state_name + '.sls'
        state_file = os.path.join(BASE_FILES, state_filename)

        directory = tempfile.mkdtemp()
        self.addCleanup(lambda: shutil.rmtree(directory))

        wrong_file = os.path.join(directory, "wrong")
        with salt.utils.files.fopen(wrong_file, "w") as fp:
            fp.write("foo")
        good_file = os.path.join(directory, "bar")

        with salt.utils.files.fopen(state_file, 'w') as fp:
            self.addCleanup(lambda: os.remove(state_file))
            fp.write(textwrap.dedent('''\
                some_dir:
                  file.directory:
                    - name: {directory}
                    - clean: true

                {good_file}:
                  file.managed:
                    - require_in:
                      - file: some_dir
                '''.format(directory=directory, good_file=good_file)))

        ret = self.run_function('state.sls', [state_name])
        self.assertTrue(os.path.exists(good_file))
        self.assertFalse(os.path.exists(wrong_file))

    def test_directory_clean_require_in_with_id(self):
        '''
        file.directory test with clean=True and require_in file with an ID
        different from the file name
        '''
        state_name = 'file-FileTest-test_directory_clean_require_in_with_id'
        state_filename = state_name + '.sls'
        state_file = os.path.join(BASE_FILES, state_filename)

        directory = tempfile.mkdtemp()
        self.addCleanup(lambda: shutil.rmtree(directory))

        wrong_file = os.path.join(directory, "wrong")
        with salt.utils.files.fopen(wrong_file, "w") as fp:
            fp.write("foo")
        good_file = os.path.join(directory, "bar")

        with salt.utils.files.fopen(state_file, 'w') as fp:
            self.addCleanup(lambda: os.remove(state_file))
            fp.write(textwrap.dedent('''\
                some_dir:
                  file.directory:
                    - name: {directory}
                    - clean: true

                some_file:
                  file.managed:
                    - name: {good_file}
                    - require_in:
                      - file: some_dir
                '''.format(directory=directory, good_file=good_file)))

        ret = self.run_function('state.sls', [state_name])
        self.assertTrue(os.path.exists(good_file))
        self.assertFalse(os.path.exists(wrong_file))

    def test_directory_clean_require_with_name(self):
        '''
        file.directory test with clean=True and require with a file state
        relatively to the state's name, not its ID.
        '''
        state_name = 'file-FileTest-test_directory_clean_require_in_with_id'
        state_filename = state_name + '.sls'
        state_file = os.path.join(BASE_FILES, state_filename)

        directory = tempfile.mkdtemp()
        self.addCleanup(lambda: shutil.rmtree(directory))

        wrong_file = os.path.join(directory, "wrong")
        with salt.utils.files.fopen(wrong_file, "w") as fp:
            fp.write("foo")
        good_file = os.path.join(directory, "bar")

        with salt.utils.files.fopen(state_file, 'w') as fp:
            self.addCleanup(lambda: os.remove(state_file))
            fp.write(textwrap.dedent('''\
                some_dir:
                  file.directory:
                    - name: {directory}
                    - clean: true
                    - require:
                      # This requirement refers to the name of the following
                      # state, not its ID.
                      - file: {good_file}

                some_file:
                  file.managed:
                    - name: {good_file}
                '''.format(directory=directory, good_file=good_file)))

        ret = self.run_function('state.sls', [state_name])
        self.assertTrue(os.path.exists(good_file))
        self.assertFalse(os.path.exists(wrong_file))

    def test_directory_broken_symlink(self):
        '''
        Ensure that file.directory works even if a directory
        contains broken symbolic link
        '''
        try:
            tmp_dir = os.path.join(TMP, 'foo')
            null_file = '{0}/null'.format(tmp_dir)
            broken_link = '{0}/broken'.format(tmp_dir)

            if IS_WINDOWS:
                self.run_function('file.mkdir', [tmp_dir, 'Administrators'])
            else:
                os.mkdir(tmp_dir, 0o700)

            self.run_function('file.symlink', [null_file, broken_link])

            if IS_WINDOWS:
                ret = self.run_state(
                    'file.directory', name=tmp_dir, recurse={'mode'},
                    follow_symlinks=True, win_owner='Administrators')
            else:
                ret = self.run_state(
                    'file.directory', name=tmp_dir, recurse={'mode'},
                    file_mode=644, dir_mode=755)

            self.assertSaltTrueReturn(ret)
        finally:
            if os.path.isdir(tmp_dir):
                self.run_function('file.remove', [tmp_dir])

    @with_tempdir(create=False)
    def test_recurse(self, name):
        '''
        file.recurse
        '''
        ret = self.run_state('file.recurse', name=name, source='salt://grail')
        self.assertSaltTrueReturn(ret)
        self.assertTrue(os.path.isfile(os.path.join(name, '36', 'scene')))

    @with_tempdir(create=False)
    @with_tempdir(create=False)
    def test_recurse_specific_env(self, dir1, dir2):
        '''
        file.recurse passing __env__
        '''
        ret = self.run_state('file.recurse',
                             name=dir1,
                             source='salt://holy',
                             __env__='prod')
        self.assertSaltTrueReturn(ret)
        self.assertTrue(os.path.isfile(os.path.join(dir1, '32', 'scene')))

        ret = self.run_state('file.recurse',
                             name=dir2,
                             source='salt://holy',
                             saltenv='prod')
        self.assertSaltTrueReturn(ret)
        self.assertTrue(os.path.isfile(os.path.join(dir2, '32', 'scene')))

    @with_tempdir(create=False)
    @with_tempdir(create=False)
    def test_recurse_specific_env_in_url(self, dir1, dir2):
        '''
        file.recurse passing __env__
        '''
        ret = self.run_state('file.recurse',
                             name=dir1,
                             source='salt://holy?saltenv=prod')
        self.assertSaltTrueReturn(ret)
        self.assertTrue(os.path.isfile(os.path.join(dir1, '32', 'scene')))

        ret = self.run_state('file.recurse',
                             name=dir2,
                             source='salt://holy?saltenv=prod')
        self.assertSaltTrueReturn(ret)
        self.assertTrue(os.path.isfile(os.path.join(dir2, '32', 'scene')))

    @with_tempdir(create=False)
    def test_test_recurse(self, name):
        '''
        file.recurse test interface
        '''
        ret = self.run_state(
            'file.recurse', test=True, name=name, source='salt://grail',
        )
        self.assertSaltNoneReturn(ret)
        self.assertFalse(os.path.isfile(os.path.join(name, '36', 'scene')))
        self.assertFalse(os.path.exists(name))

    @with_tempdir(create=False)
    @with_tempdir(create=False)
    def test_test_recurse_specific_env(self, dir1, dir2):
        '''
        file.recurse test interface
        '''
        ret = self.run_state('file.recurse',
                             test=True,
                             name=dir1,
                             source='salt://holy',
                             __env__='prod'
        )
        self.assertSaltNoneReturn(ret)
        self.assertFalse(os.path.isfile(os.path.join(dir1, '32', 'scene')))
        self.assertFalse(os.path.exists(dir1))

        ret = self.run_state('file.recurse',
                             test=True,
                             name=dir2,
                             source='salt://holy',
                             saltenv='prod'
        )
        self.assertSaltNoneReturn(ret)
        self.assertFalse(os.path.isfile(os.path.join(dir2, '32', 'scene')))
        self.assertFalse(os.path.exists(dir2))

    @with_tempdir(create=False)
    def test_recurse_template(self, name):
        '''
        file.recurse with jinja template enabled
        '''
        _ts = 'TEMPLATE TEST STRING'
        ret = self.run_state(
            'file.recurse', name=name, source='salt://grail',
            template='jinja', defaults={'spam': _ts})
        self.assertSaltTrueReturn(ret)
        with salt.utils.files.fopen(os.path.join(name, 'scene33'), 'r') as fp_:
            contents = fp_.read()
        self.assertIn(_ts, contents)

    @with_tempdir()
    def test_recurse_clean(self, name):
        '''
        file.recurse with clean=True
        '''
        strayfile = os.path.join(name, 'strayfile')
        with salt.utils.files.fopen(strayfile, 'w'):
            pass

        # Corner cases: replacing file with a directory and vice versa
        with salt.utils.files.fopen(os.path.join(name, '36'), 'w'):
            pass
        os.makedirs(os.path.join(name, 'scene33'))
        ret = self.run_state(
            'file.recurse', name=name, source='salt://grail', clean=True)
        self.assertSaltTrueReturn(ret)
        self.assertFalse(os.path.exists(strayfile))
        self.assertTrue(os.path.isfile(os.path.join(name, '36', 'scene')))
        self.assertTrue(os.path.isfile(os.path.join(name, 'scene33')))

    @with_tempdir()
    def test_recurse_clean_specific_env(self, name):
        '''
        file.recurse with clean=True and __env__=prod
        '''
        strayfile = os.path.join(name, 'strayfile')
        with salt.utils.files.fopen(strayfile, 'w'):
            pass

        # Corner cases: replacing file with a directory and vice versa
        with salt.utils.files.fopen(os.path.join(name, '32'), 'w'):
            pass
        os.makedirs(os.path.join(name, 'scene34'))
        ret = self.run_state('file.recurse',
                             name=name,
                             source='salt://holy',
                             clean=True,
                             __env__='prod')
        self.assertSaltTrueReturn(ret)
        self.assertFalse(os.path.exists(strayfile))
        self.assertTrue(os.path.isfile(os.path.join(name, '32', 'scene')))
        self.assertTrue(os.path.isfile(os.path.join(name, 'scene34')))

    @skipIf(IS_WINDOWS, 'Skip on windows')
    @with_tempdir()
    def test_recurse_issue_34945(self, base_dir):
        '''
        This tests the case where the source dir for the file.recurse state
        does not contain any files (only subdirectories), and the dir_mode is
        being managed. For a long time, this corner case resulted in the top
        level of the destination directory being created with the wrong initial
        permissions, a problem that would be corrected later on in the
        file.recurse state via running state.directory. However, the
        file.directory state only gets called when there are files to be
        managed in that directory, and when the source directory contains only
        subdirectories, the incorrectly-set initial perms would not be
        repaired.

        This was fixed in https://github.com/saltstack/salt/pull/35309

        Skipped on windows because dir_mode is not supported.
        '''
        dir_mode = '2775'
        issue_dir = 'issue-34945'
        name = os.path.join(base_dir, issue_dir)

        ret = self.run_state('file.recurse',
                             name=name,
                             source='salt://' + issue_dir,
                             dir_mode=dir_mode)
        self.assertSaltTrueReturn(ret)
        actual_dir_mode = oct(stat.S_IMODE(os.stat(name).st_mode))[-4:]
        self.assertEqual(dir_mode, actual_dir_mode)

    @with_tempdir(create=False)
    def test_recurse_issue_40578(self, name):
        '''
        This ensures that the state doesn't raise an exception when it
        encounters a file with a unicode filename in the process of invoking
        file.source_list.
        '''
        ret = self.run_state('file.recurse',
                             name=name,
                             source='salt://соль')
        self.assertSaltTrueReturn(ret)
        if six.PY2 and IS_WINDOWS:
            # Providing unicode to os.listdir so that we avoid having listdir
            # try to decode the filenames using the systemencoding on windows
            # python 2.
            files = os.listdir(name.decode('utf-8'))
        else:
            files = salt.utils.data.decode(os.listdir(name), normalize=True)
        self.assertEqual(
            sorted(files),
            sorted(['foo.txt', 'спам.txt', 'яйца.txt']),
        )

    @with_tempfile()
    def test_replace(self, name):
        '''
        file.replace
        '''
        with salt.utils.files.fopen(name, 'w+') as fp_:
            fp_.write('change_me')

        ret = self.run_state('file.replace',
                name=name, pattern='change', repl='salt', backup=False)

        with salt.utils.files.fopen(name, 'r') as fp_:
            self.assertIn('salt', fp_.read())

        self.assertSaltTrueReturn(ret)

    @with_tempdir()
    def test_replace_issue_18612(self, base_dir):
        '''
        Test the (mis-)behaviour of file.replace as described in #18612:

        Using 'prepend_if_not_found' or 'append_if_not_found' resulted in
        an infinitely growing file as 'file.replace' didn't check beforehand
        whether the changes had already been done to the file

        # Case description:

        The tested file contains one commented line
        The commented line should be uncommented in the end, nothing else should change
        '''
        test_name = 'test_replace_issue_18612'
        path_test = os.path.join(base_dir, test_name)

        with salt.utils.files.fopen(path_test, 'w+') as fp_test_:
            fp_test_.write('# en_US.UTF-8')

        ret = []
        for x in range(0, 3):
            ret.append(self.run_state('file.replace',
                name=path_test, pattern='^# en_US.UTF-8$', repl='en_US.UTF-8', append_if_not_found=True))

        # ensure, the number of lines didn't change, even after invoking 'file.replace' 3 times
        with salt.utils.files.fopen(path_test, 'r') as fp_test_:
            self.assertTrue((sum(1 for _ in fp_test_) == 1))

        # ensure, the replacement succeeded
        with salt.utils.files.fopen(path_test, 'r') as fp_test_:
            self.assertTrue(fp_test_.read().startswith('en_US.UTF-8'))

        # ensure, all runs of 'file.replace' reported success
        for item in ret:
            self.assertSaltTrueReturn(item)

    @with_tempdir()
    def test_replace_issue_18612_prepend(self, base_dir):
        '''
        Test the (mis-)behaviour of file.replace as described in #18612:

        Using 'prepend_if_not_found' or 'append_if_not_found' resulted in
        an infinitely growing file as 'file.replace' didn't check beforehand
        whether the changes had already been done to the file

        # Case description:

        The tested multifile contains multiple lines not matching the pattern or replacement in any way
        The replacement pattern should be prepended to the file
        '''
        test_name = 'test_replace_issue_18612_prepend'
        path_in = os.path.join(
            FILES, 'file.replace', '{0}.in'.format(test_name)
        )
        path_out = os.path.join(
            FILES, 'file.replace', '{0}.out'.format(test_name)
        )
        path_test = os.path.join(base_dir, test_name)

        # create test file based on initial template
        shutil.copyfile(path_in, path_test)

        ret = []
        for x in range(0, 3):
            ret.append(self.run_state('file.replace',
                name=path_test, pattern='^# en_US.UTF-8$', repl='en_US.UTF-8', prepend_if_not_found=True))

        # ensure, the resulting file contains the expected lines
        self.assertTrue(filecmp.cmp(path_test, path_out))

        # ensure the initial file was properly backed up
        self.assertTrue(filecmp.cmp(path_test + '.bak', path_in))

        # ensure, all runs of 'file.replace' reported success
        for item in ret:
            self.assertSaltTrueReturn(item)

    @with_tempdir()
    def test_replace_issue_18612_append(self, base_dir):
        '''
        Test the (mis-)behaviour of file.replace as described in #18612:

        Using 'prepend_if_not_found' or 'append_if_not_found' resulted in
        an infinitely growing file as 'file.replace' didn't check beforehand
        whether the changes had already been done to the file

        # Case description:

        The tested multifile contains multiple lines not matching the pattern or replacement in any way
        The replacement pattern should be appended to the file
        '''
        test_name = 'test_replace_issue_18612_append'
        path_in = os.path.join(
            FILES, 'file.replace', '{0}.in'.format(test_name)
        )
        path_out = os.path.join(
            FILES, 'file.replace', '{0}.out'.format(test_name)
        )
        path_test = os.path.join(base_dir, test_name)

        # create test file based on initial template
        shutil.copyfile(path_in, path_test)

        ret = []
        for x in range(0, 3):
            ret.append(self.run_state('file.replace',
                name=path_test, pattern='^# en_US.UTF-8$', repl='en_US.UTF-8', append_if_not_found=True))

        # ensure, the resulting file contains the expected lines
        self.assertTrue(filecmp.cmp(path_test, path_out))

        # ensure the initial file was properly backed up
        self.assertTrue(filecmp.cmp(path_test + '.bak', path_in))

        # ensure, all runs of 'file.replace' reported success
        for item in ret:
            self.assertSaltTrueReturn(item)

    @with_tempdir()
    def test_replace_issue_18612_append_not_found_content(self, base_dir):
        '''
        Test the (mis-)behaviour of file.replace as described in #18612:

        Using 'prepend_if_not_found' or 'append_if_not_found' resulted in
        an infinitely growing file as 'file.replace' didn't check beforehand
        whether the changes had already been done to the file

        # Case description:

        The tested multifile contains multiple lines not matching the pattern or replacement in any way
        The 'not_found_content' value should be appended to the file
        '''
        test_name = 'test_replace_issue_18612_append_not_found_content'
        path_in = os.path.join(
            FILES, 'file.replace', '{0}.in'.format(test_name)
        )
        path_out = os.path.join(
            FILES, 'file.replace', '{0}.out'.format(test_name)
        )
        path_test = os.path.join(base_dir, test_name)

        # create test file based on initial template
        shutil.copyfile(path_in, path_test)

        ret = []
        for x in range(0, 3):
            ret.append(
                self.run_state('file.replace',
                    name=path_test,
                    pattern='^# en_US.UTF-8$',
                    repl='en_US.UTF-8',
                    append_if_not_found=True,
                    not_found_content='THIS LINE WASN\'T FOUND! SO WE\'RE APPENDING IT HERE!'
            ))

        # ensure, the resulting file contains the expected lines
        self.assertTrue(filecmp.cmp(path_test, path_out))

        # ensure the initial file was properly backed up
        self.assertTrue(filecmp.cmp(path_test + '.bak', path_in))

        # ensure, all runs of 'file.replace' reported success
        for item in ret:
            self.assertSaltTrueReturn(item)

    @with_tempdir()
    def test_replace_issue_18612_change_mid_line_with_comment(self, base_dir):
        '''
        Test the (mis-)behaviour of file.replace as described in #18612:

        Using 'prepend_if_not_found' or 'append_if_not_found' resulted in
        an infinitely growing file as 'file.replace' didn't check beforehand
        whether the changes had already been done to the file

        # Case description:

        The tested file contains 5 key=value pairs
        The commented key=value pair #foo=bar should be changed to foo=salt
        The comment char (#) in front of foo=bar should be removed
        '''
        test_name = 'test_replace_issue_18612_change_mid_line_with_comment'
        path_in = os.path.join(
            FILES, 'file.replace', '{0}.in'.format(test_name)
        )
        path_out = os.path.join(
            FILES, 'file.replace', '{0}.out'.format(test_name)
        )
        path_test = os.path.join(base_dir, test_name)

        # create test file based on initial template
        shutil.copyfile(path_in, path_test)

        ret = []
        for x in range(0, 3):
            ret.append(self.run_state('file.replace',
                name=path_test, pattern='^#foo=bar($|(?=\r\n))', repl='foo=salt', append_if_not_found=True))

        # ensure, the resulting file contains the expected lines
        self.assertTrue(filecmp.cmp(path_test, path_out))

        # ensure the initial file was properly backed up
        self.assertTrue(filecmp.cmp(path_test + '.bak', path_in))

        # ensure, all 'file.replace' runs reported success
        for item in ret:
            self.assertSaltTrueReturn(item)

    @with_tempdir()
    def test_replace_issue_18841_no_changes(self, base_dir):
        '''
        Test the (mis-)behaviour of file.replace as described in #18841:

        Using file.replace in a way which shouldn't modify the file at all
        results in changed mtime of the original file and a backup file being created.

        # Case description

        The tested file contains multiple lines
        The tested file contains a line already matching the replacement (no change needed)
        The tested file's content shouldn't change at all
        The tested file's mtime shouldn't change at all
        No backup file should be created
        '''
        test_name = 'test_replace_issue_18841_no_changes'
        path_in = os.path.join(
            FILES, 'file.replace', '{0}.in'.format(test_name)
        )
        path_test = os.path.join(base_dir, test_name)

        # create test file based on initial template
        shutil.copyfile(path_in, path_test)

        # get (m|a)time of file
        fstats_orig = os.stat(path_test)

        # define how far we predate the file
        age = 5*24*60*60

        # set (m|a)time of file 5 days into the past
        os.utime(path_test, (fstats_orig.st_mtime-age, fstats_orig.st_atime-age))

        ret = self.run_state('file.replace',
            name=path_test,
            pattern='^hello world$',
            repl='goodbye world',
            show_changes=True,
            flags=['IGNORECASE'],
            backup=False
        )

        # get (m|a)time of file
        fstats_post = os.stat(path_test)

        # ensure, the file content didn't change
        self.assertTrue(filecmp.cmp(path_in, path_test))

        # ensure no backup file was created
        self.assertFalse(os.path.exists(path_test + '.bak'))

        # ensure the file's mtime didn't change
        self.assertTrue(fstats_post.st_mtime, fstats_orig.st_mtime-age)

        # ensure, all 'file.replace' runs reported success
        self.assertSaltTrueReturn(ret)

    def test_serialize(self):
        '''
        Test to ensure that file.serialize returns a data structure that's
        both serialized and formatted properly
        '''
        path_test = os.path.join(TMP, 'test_serialize')
        ret = self.run_state('file.serialize',
                name=path_test,
                dataset={'name': 'naive',
                    'description': 'A basic test',
                    'a_list': ['first_element', 'second_element'],
                    'finally': 'the last item'},
                formatter='json')

        with salt.utils.files.fopen(path_test, 'r') as fp_:
            serialized_file = fp_.read()

        expected_file = os.linesep.join([
            '{',
            '  "a_list": [',
            '    "first_element",',
            '    "second_element"',
            '  ],',
            '  "description": "A basic test",',
            '  "finally": "the last item",',
            '  "name": "naive"',
            '}',
            '',
        ])
        self.assertEqual(serialized_file, expected_file)

    @with_tempdir()
    def test_replace_issue_18841_omit_backup(self, base_dir):
        '''
        Test the (mis-)behaviour of file.replace as described in #18841:

        Using file.replace in a way which shouldn't modify the file at all
        results in changed mtime of the original file and a backup file being created.

        # Case description

        The tested file contains multiple lines
        The tested file contains a line already matching the replacement (no change needed)
        The tested file's content shouldn't change at all
        The tested file's mtime shouldn't change at all
        No backup file should be created, although backup=False isn't explicitly defined
        '''
        test_name = 'test_replace_issue_18841_omit_backup'
        path_in = os.path.join(
            FILES, 'file.replace', '{0}.in'.format(test_name)
        )
        path_test = os.path.join(base_dir, test_name)

        # create test file based on initial template
        shutil.copyfile(path_in, path_test)

        # get (m|a)time of file
        fstats_orig = os.stat(path_test)

        # define how far we predate the file
        age = 5*24*60*60

        # set (m|a)time of file 5 days into the past
        os.utime(path_test, (fstats_orig.st_mtime-age, fstats_orig.st_atime-age))

        ret = self.run_state('file.replace',
            name=path_test,
            pattern='^hello world$',
            repl='goodbye world',
            show_changes=True,
            flags=['IGNORECASE']
        )

        # get (m|a)time of file
        fstats_post = os.stat(path_test)

        # ensure, the file content didn't change
        self.assertTrue(filecmp.cmp(path_in, path_test))

        # ensure no backup file was created
        self.assertFalse(os.path.exists(path_test + '.bak'))

        # ensure the file's mtime didn't change
        self.assertTrue(fstats_post.st_mtime, fstats_orig.st_mtime-age)

        # ensure, all 'file.replace' runs reported success
        self.assertSaltTrueReturn(ret)

    @with_tempfile()
    def test_comment(self, name):
        '''
        file.comment
        '''
        # write a line to file
        with salt.utils.files.fopen(name, 'w+') as fp_:
            fp_.write('comment_me')

        # Look for changes with test=True: return should be "None" at the first run
        ret = self.run_state('file.comment', test=True, name=name, regex='^comment')
        self.assertSaltNoneReturn(ret)

        # comment once
        ret = self.run_state('file.comment', name=name, regex='^comment')
        # result is positive
        self.assertSaltTrueReturn(ret)
        # line is commented
        with salt.utils.files.fopen(name, 'r') as fp_:
            self.assertTrue(fp_.read().startswith('#comment'))

        # comment twice
        ret = self.run_state('file.comment', name=name, regex='^comment')

        # result is still positive
        self.assertSaltTrueReturn(ret)
        # line is still commented
        with salt.utils.files.fopen(name, 'r') as fp_:
            self.assertTrue(fp_.read().startswith('#comment'))

        # Test previously commented file returns "True" now and not "None" with test=True
        ret = self.run_state('file.comment', test=True, name=name, regex='^comment')
        self.assertSaltTrueReturn(ret)

    @with_tempfile()
    def test_test_comment(self, name):
        '''
        file.comment test interface
        '''
        with salt.utils.files.fopen(name, 'w+') as fp_:
            fp_.write('comment_me')
        ret = self.run_state(
            'file.comment', test=True, name=name, regex='.*comment.*',
        )
        with salt.utils.files.fopen(name, 'r') as fp_:
            self.assertNotIn('#comment', fp_.read())
        self.assertSaltNoneReturn(ret)

    @with_tempfile()
    def test_uncomment(self, name):
        '''
        file.uncomment
        '''
        with salt.utils.files.fopen(name, 'w+') as fp_:
            fp_.write('#comment_me')
        ret = self.run_state('file.uncomment', name=name, regex='^comment')
        with salt.utils.files.fopen(name, 'r') as fp_:
            self.assertNotIn('#comment', fp_.read())
        self.assertSaltTrueReturn(ret)

    @with_tempfile()
    def test_test_uncomment(self, name):
        '''
        file.comment test interface
        '''
        with salt.utils.files.fopen(name, 'w+') as fp_:
            fp_.write('#comment_me')
        ret = self.run_state(
            'file.uncomment', test=True, name=name, regex='^comment.*'
        )
        with salt.utils.files.fopen(name, 'r') as fp_:
            self.assertIn('#comment', fp_.read())
        self.assertSaltNoneReturn(ret)

    @with_tempfile()
    def test_append(self, name):
        '''
        file.append
        '''
        with salt.utils.files.fopen(name, 'w+') as fp_:
            fp_.write('#salty!')
        ret = self.run_state('file.append', name=name, text='cheese')
        with salt.utils.files.fopen(name, 'r') as fp_:
            self.assertIn('cheese', fp_.read())
        self.assertSaltTrueReturn(ret)

    @with_tempfile()
    def test_test_append(self, name):
        '''
        file.append test interface
        '''
        with salt.utils.files.fopen(name, 'w+') as fp_:
            fp_.write('#salty!')
        ret = self.run_state(
            'file.append', test=True, name=name, text='cheese'
        )
        with salt.utils.files.fopen(name, 'r') as fp_:
            self.assertNotIn('cheese', fp_.read())
        self.assertSaltNoneReturn(ret)

    @with_tempdir()
    def test_append_issue_1864_makedirs(self, base_dir):
        '''
        file.append but create directories if needed as an option, and create
        the file if it doesn't exist
        '''
        fname = 'append_issue_1864_makedirs'
        name = os.path.join(base_dir, fname)

        # Non existing file get's touched
        ret = self.run_state(
            'file.append', name=name, text='cheese', makedirs=True
        )
        self.assertSaltTrueReturn(ret)

        # Nested directory and file get's touched
        name = os.path.join(base_dir, 'issue_1864', fname)
        ret = self.run_state(
            'file.append', name=name, text='cheese', makedirs=True
        )
        self.assertSaltTrueReturn(ret)

        # Parent directory exists but file does not and makedirs is False
        name = os.path.join(base_dir, 'issue_1864', fname + '2')
        ret = self.run_state(
            'file.append', name=name, text='cheese'
        )
        self.assertSaltTrueReturn(ret)
        self.assertTrue(os.path.isfile(name))

    @with_tempdir()
    def test_prepend_issue_27401_makedirs(self, base_dir):
        '''
        file.prepend but create directories if needed as an option, and create
        the file if it doesn't exist
        '''
        fname = 'prepend_issue_27401'
        name = os.path.join(base_dir, fname)

        # Non existing file get's touched
        ret = self.run_state(
            'file.prepend', name=name, text='cheese', makedirs=True
        )
        self.assertSaltTrueReturn(ret)

        # Nested directory and file get's touched
        name = os.path.join(base_dir, 'issue_27401', fname)
        ret = self.run_state(
            'file.prepend', name=name, text='cheese', makedirs=True
        )
        self.assertSaltTrueReturn(ret)

        # Parent directory exists but file does not and makedirs is False
        name = os.path.join(base_dir, 'issue_27401', fname + '2')
        ret = self.run_state(
            'file.prepend', name=name, text='cheese'
        )
        self.assertSaltTrueReturn(ret)
        self.assertTrue(os.path.isfile(name))

    @with_tempfile()
    def test_touch(self, name):
        '''
        file.touch
        '''
        ret = self.run_state('file.touch', name=name)
        self.assertTrue(os.path.isfile(name))
        self.assertSaltTrueReturn(ret)

    @with_tempfile(create=False)
    def test_test_touch(self, name):
        '''
        file.touch test interface
        '''
        ret = self.run_state('file.touch', test=True, name=name)
        self.assertFalse(os.path.isfile(name))
        self.assertSaltNoneReturn(ret)

    @with_tempdir()
    def test_touch_directory(self, base_dir):
        '''
        file.touch a directory
        '''
        name = os.path.join(base_dir, 'touch_test_dir')
        os.mkdir(name)

        ret = self.run_state('file.touch', name=name)
        self.assertSaltTrueReturn(ret)
        self.assertTrue(os.path.isdir(name))

    @with_tempdir()
    def test_issue_2227_file_append(self, base_dir):
        '''
        Text to append includes a percent symbol
        '''
        # let's make use of existing state to create a file with contents to
        # test against
        tmp_file_append = os.path.join(base_dir, 'test.append')

        self.run_state('file.touch', name=tmp_file_append)
        self.run_state(
            'file.append',
            name=tmp_file_append,
            source='salt://testappend/firstif')
        self.run_state(
            'file.append',
            name=tmp_file_append,
            source='salt://testappend/secondif')

        # Now our real test
        try:
            ret = self.run_state(
                'file.append',
                name=tmp_file_append,
                text="HISTTIMEFORMAT='%F %T '")
            self.assertSaltTrueReturn(ret)
            with salt.utils.files.fopen(tmp_file_append, 'r') as fp_:
                contents_pre = fp_.read()

            # It should not append text again
            ret = self.run_state(
                'file.append',
                name=tmp_file_append,
                text="HISTTIMEFORMAT='%F %T '")
            self.assertSaltTrueReturn(ret)

            with salt.utils.files.fopen(tmp_file_append, 'r') as fp_:
                contents_post = fp_.read()

            self.assertEqual(contents_pre, contents_post)
        except AssertionError:
            if os.path.exists(tmp_file_append):
                shutil.copy(tmp_file_append, tmp_file_append + '.bak')
            raise

    def do_patch(self, patch_name='hello', src='Hello\n'):
        if not self.run_function('cmd.has_exec', ['patch']):
            self.skipTest('patch is not installed')
        src_file = os.path.join(TMP, 'src.txt')
        with salt.utils.files.fopen(src_file, 'w+') as fp:
            fp.write(src)
        ret = self.run_state(
            'file.patch',
            name=src_file,
            source='salt://{0}.patch'.format(patch_name),
            hash='md5=f0ef7081e1539ac00ef5b761b4fb01b3',
        )
        return src_file, ret

    def test_patch(self):
        src_file, ret = self.do_patch()
        self.assertSaltTrueReturn(ret)
        with salt.utils.files.fopen(src_file) as fp:
            self.assertEqual(fp.read(), 'Hello world\n')

    def test_patch_hash_mismatch(self):
        src_file, ret = self.do_patch('hello_dolly')
        self.assertSaltFalseReturn(ret)
        self.assertInSaltComment(
            'Hash mismatch after patch was applied',
            ret
        )

    def test_patch_already_applied(self):
        src_file, ret = self.do_patch(src='Hello world\n')
        self.assertSaltTrueReturn(ret)
        self.assertInSaltComment('Patch is already applied', ret)

    @with_tempdir()
    def test_issue_2401_file_comment(self, base_dir):
        # Get a path to the temporary file
        tmp_file = os.path.join(base_dir, 'issue-2041-comment.txt')
        # Write some data to it
        with salt.utils.files.fopen(tmp_file, 'w') as fp_:
            fp_.write('hello\nworld\n')
        # create the sls template
        template_lines = [
            '{0}:'.format(tmp_file),
            '  file.comment:',
            '    - regex: ^world'
        ]
        template = '\n'.join(template_lines)
        try:
            ret = self.run_function(
                'state.template_str', [template], timeout=120
            )
            self.assertSaltTrueReturn(ret)
            self.assertNotInSaltComment('Pattern already commented', ret)
            self.assertInSaltComment('Commented lines successfully', ret)

            # This next time, it is already commented.
            ret = self.run_function(
                'state.template_str', [template], timeout=120
            )

            self.assertSaltTrueReturn(ret)
            self.assertInSaltComment('Pattern already commented', ret)
        except AssertionError:
            shutil.copy(tmp_file, tmp_file + '.bak')
            raise

    @with_tempdir()
    def test_issue_2379_file_append(self, base_dir):
        # Get a path to the temporary file
        tmp_file = os.path.join(base_dir, 'issue-2379-file-append.txt')
        # Write some data to it
        with salt.utils.files.fopen(tmp_file, 'w') as fp_:
            fp_.write(
                'hello\nworld\n'           # Some junk
                '#PermitRootLogin yes\n'   # Commented text
                '# PermitRootLogin yes\n'  # Commented text with space
            )
        # create the sls template
        template_lines = [
            '{0}:'.format(tmp_file),
            '  file.append:',
            '    - text: PermitRootLogin yes'
        ]
        template = '\n'.join(template_lines)
        try:
            ret = self.run_function('state.template_str', [template])

            self.assertSaltTrueReturn(ret)
            self.assertInSaltComment('Appended 1 lines', ret)
        except AssertionError:
            shutil.copy(tmp_file, tmp_file + '.bak')
            raise

    @skipIf(IS_WINDOWS, 'Mode not available in Windows')
    @with_tempdir(create=False)
    @with_tempdir(create=False)
    def test_issue_2726_mode_kwarg(self, dir1, dir2):
        # Let's test for the wrong usage approach
        bad_mode_kwarg_testfile = os.path.join(
            dir1, 'bad_mode_kwarg', 'testfile'
        )
        bad_template = [
            '{0}:'.format(bad_mode_kwarg_testfile),
            '  file.recurse:',
            '    - source: salt://testfile',
            '    - mode: 644'
        ]
        ret = self.run_function(
            'state.template_str', [os.linesep.join(bad_template)]
        )
        self.assertSaltFalseReturn(ret)
        self.assertInSaltComment(
            '\'mode\' is not allowed in \'file.recurse\'. Please use '
            '\'file_mode\' and \'dir_mode\'.',
            ret
        )
        self.assertNotInSaltComment(
            'TypeError: managed() got multiple values for keyword '
            'argument \'mode\'',
            ret
        )

        # Now, the correct usage approach
        good_mode_kwargs_testfile = os.path.join(
            dir2, 'good_mode_kwargs', 'testappend'
        )
        good_template = [
            '{0}:'.format(good_mode_kwargs_testfile),
            '  file.recurse:',
            '    - source: salt://testappend',
            '    - dir_mode: 744',
            '    - file_mode: 644',
        ]
        ret = self.run_function(
            'state.template_str', [os.linesep.join(good_template)]
        )
        self.assertSaltTrueReturn(ret)

    @with_tempdir()
    def test_issue_8343_accumulated_require_in(self, base_dir):
        template_path = os.path.join(TMP_STATE_TREE, 'issue-8343.sls')
        testcase_filedest = os.path.join(base_dir, 'issue-8343.txt')
        if os.path.exists(template_path):
            os.remove(template_path)
        if os.path.exists(testcase_filedest):
            os.remove(testcase_filedest)
        sls_template = [
            '{0}:',
            '  file.managed:',
            '    - contents: |',
            '                #',
            '',
            'prepend-foo-accumulator-from-pillar:',
            '  file.accumulated:',
            '    - require_in:',
            '      - file: prepend-foo-management',
            '    - filename: {0}',
            '    - text: |',
            '            foo',
            '',
            'append-foo-accumulator-from-pillar:',
            '  file.accumulated:',
            '    - require_in:',
            '      - file: append-foo-management',
            '    - filename: {0}',
            '    - text: |',
            '            bar',
            '',
            'prepend-foo-management:',
            '  file.blockreplace:',
            '    - name: {0}',
            '    - marker_start: "#-- start salt managed zonestart -- PLEASE, DO NOT EDIT"',
            '    - marker_end: "#-- end salt managed zonestart --"',
            "    - content: ''",
            '    - prepend_if_not_found: True',
            "    - backup: '.bak'",
            '    - show_changes: True',
            '',
            'append-foo-management:',
            '  file.blockreplace:',
            '    - name: {0}',
            '    - marker_start: "#-- start salt managed zoneend -- PLEASE, DO NOT EDIT"',
            '    - marker_end: "#-- end salt managed zoneend --"',
            "    - content: ''",
            '    - append_if_not_found: True',
            "    - backup: '.bak2'",
            '    - show_changes: True',
            '']
        with salt.utils.files.fopen(template_path, 'w') as fp_:
            fp_.write(
                os.linesep.join(sls_template).format(testcase_filedest))

        ret = self.run_function('state.sls', mods='issue-8343')
        for name, step in six.iteritems(ret):
            self.assertSaltTrueReturn({name: step})
        with salt.utils.files.fopen(testcase_filedest) as fp_:
            contents = fp_.read().split(os.linesep)

        expected = [
            '#-- start salt managed zonestart -- PLEASE, DO NOT EDIT',
            'foo',
            '#-- end salt managed zonestart --',
            '#',
            '#-- start salt managed zoneend -- PLEASE, DO NOT EDIT',
            'bar',
            '#-- end salt managed zoneend --',
            '']

        self.assertEqual([salt.utils.stringutils.to_str(line) for line in expected], contents)

    @with_tempdir()
    def test_issue_11003_immutable_lazy_proxy_sum(self, base_dir):
        # causes the Import-Module ServerManager error on Windows
        template_path = os.path.join(TMP_STATE_TREE, 'issue-11003.sls')
        testcase_filedest = os.path.join(base_dir, 'issue-11003.txt')
        sls_template = [
            'a{0}:',
            '  file.absent:',
            '    - name: {0}',
            '',
            '{0}:',
            '  file.managed:',
            '    - contents: |',
            '                #',
            '',
            'test-acc1:',
            '  file.accumulated:',
            '    - require_in:',
            '      - file: final',
            '    - filename: {0}',
            '    - text: |',
            '            bar',
            '',
            'test-acc2:',
            '  file.accumulated:',
            '    - watch_in:',
            '      - file: final',
            '    - filename: {0}',
            '    - text: |',
            '            baz',
            '',
            'final:',
            '  file.blockreplace:',
            '    - name: {0}',
            '    - marker_start: "#-- start managed zone PLEASE, DO NOT EDIT"',
            '    - marker_end: "#-- end managed zone"',
            '    - content: \'\'',
            '    - append_if_not_found: True',
            '    - show_changes: True'
        ]

        with salt.utils.files.fopen(template_path, 'w') as fp_:
            fp_.write(os.linesep.join(sls_template).format(testcase_filedest))

        ret = self.run_function('state.sls', mods='issue-11003')
        for name, step in six.iteritems(ret):
            self.assertSaltTrueReturn({name: step})
        with salt.utils.files.fopen(testcase_filedest) as fp_:
            contents = fp_.read().split(os.linesep)

        begin = contents.index(
            '#-- start managed zone PLEASE, DO NOT EDIT') + 1
        end = contents.index('#-- end managed zone')
        block_contents = contents[begin:end]
        for item in ('', 'bar', 'baz'):
            block_contents.remove(item)
        self.assertEqual(block_contents, [])

    @with_tempdir()
    def test_issue_8947_utf8_sls(self, base_dir):
        '''
        Test some file operation with utf-8 characters on the sls

        This is more generic than just a file test. Feel free to move
        '''
        self.maxDiff = None
        korean_1 = '한국어 시험'
        korean_2 = '첫 번째 행'
        korean_3 = '마지막 행'
        test_file = os.path.join(base_dir, '{0}.txt'.format(korean_1))
        test_file_encoded = test_file
        template_path = os.path.join(TMP_STATE_TREE, 'issue-8947.sls')
        # create the sls template
        template = textwrap.dedent('''\
            some-utf8-file-create:
              file.managed:
                - name: {test_file}
                - contents: {korean_1}
                - makedirs: True
                - replace: True
                - show_diff: True
            some-utf8-file-create2:
              file.managed:
                - name: {test_file}
                - contents: |
                   {korean_2}
                   {korean_1}
                   {korean_3}
                - replace: True
                - show_diff: True
            '''.format(**locals()))

        if not salt.utils.platform.is_windows():
            template += textwrap.dedent('''\
            some-utf8-file-content-test:
              cmd.run:
                - name: 'cat "{test_file}"'
                - require:
                  - file: some-utf8-file-create2
            '''.format(**locals()))

        # Save template file
        with salt.utils.files.fopen(template_path, 'wb') as fp_:
            fp_.write(salt.utils.stringutils.to_bytes(template))

        try:
            result = self.run_function('state.sls', mods='issue-8947')
            if not isinstance(result, dict):
                raise AssertionError(
                    ('Something went really wrong while testing this sls:'
                    ' {0}').format(repr(result))
                )
            # difflib produces different output on python 2.6 than on >=2.7
            if sys.version_info < (2, 7):
                diff = '---  \n+++  \n@@ -1,1 +1,3 @@\n'
            else:
                diff = '--- \n+++ \n@@ -1 +1,3 @@\n'
            diff += (
                '+첫 번째 행{0}'
                ' 한국어 시험{0}'
                '+마지막 행{0}'
            ).format(os.linesep)

            ret = {x.split('_|-')[1]: y for x, y in six.iteritems(result)}

            # Confirm initial creation of file
            self.assertEqual(
                ret['some-utf8-file-create']['comment'],
                'File {0} updated'.format(test_file_encoded)
            )
            self.assertEqual(
                ret['some-utf8-file-create']['changes'],
                {'diff': 'New file'}
            )

            # Confirm file was modified and that the diff was as expected
            self.assertEqual(
                ret['some-utf8-file-create2']['comment'],
                'File {0} updated'.format(test_file_encoded)
            )
            self.assertEqual(
                ret['some-utf8-file-create2']['changes'],
                {'diff': diff}
            )
            if salt.utils.platform.is_windows():
                import subprocess
                import win32api
                p = subprocess.Popen(salt.utils.to_str('type {}'.format(win32api.GetShortPathName(test_file))),
                    shell=True, stdout=subprocess.PIPE, stderr=subprocess.PIPE)
                p.poll()
                out = p.stdout.read()
                self.assertEqual(
                        out.decode('utf-8'),
                        os.linesep.join((korean_2, korean_1, korean_3)) + os.linesep
                )
            else:
                self.assertEqual(
                    ret['some-utf8-file-content-test']['comment'],
                    'Command "cat "{0}"" run'.format(
                        test_file_encoded
                    )
                )
                self.assertEqual(
                    ret['some-utf8-file-content-test']['changes']['stdout'],
                    '\n'.join((korean_2, korean_1, korean_3))
                )
        finally:
            try:
                os.remove(template_path)
            except OSError:
                pass

    @skip_if_not_root
    @skipIf(not HAS_PWD, "pwd not available. Skipping test")
    @skipIf(not HAS_GRP, "grp not available. Skipping test")
    @with_system_user_and_group('user12209', 'group12209',
                                on_existing='delete', delete=True)
    @with_tempdir()
    def test_issue_12209_follow_symlinks(self, tempdir, user, group):
        '''
        Ensure that symlinks are properly chowned when recursing (following
        symlinks)
        '''
        # Make the directories for this test
        onedir = os.path.join(tempdir, 'one')
        twodir = os.path.join(tempdir, 'two')
        os.mkdir(onedir)
        os.symlink(onedir, twodir)

        # Run the state
        ret = self.run_state(
            'file.directory', name=tempdir, follow_symlinks=True,
            user=user, group=group, recurse=['user', 'group']
        )
        self.assertSaltTrueReturn(ret)

        # Double-check, in case state mis-reported a True result. Since we are
        # following symlinks, we expect twodir to still be owned by root, but
        # onedir should be owned by the 'issue12209' user.
        onestats = os.stat(onedir)
        twostats = os.lstat(twodir)
        self.assertEqual(pwd.getpwuid(onestats.st_uid).pw_name, user)
        self.assertEqual(pwd.getpwuid(twostats.st_uid).pw_name, 'root')
        self.assertEqual(grp.getgrgid(onestats.st_gid).gr_name, group)
        if salt.utils.path.which('id'):
            root_group = self.run_function('user.primary_group', ['root'])
            self.assertEqual(grp.getgrgid(twostats.st_gid).gr_name, root_group)

    @skip_if_not_root
    @skipIf(not HAS_PWD, "pwd not available. Skipping test")
    @skipIf(not HAS_GRP, "grp not available. Skipping test")
    @with_system_user_and_group('user12209', 'group12209',
                                on_existing='delete', delete=True)
    @with_tempdir()
    def test_issue_12209_no_follow_symlinks(self, tempdir, user, group):
        '''
        Ensure that symlinks are properly chowned when recursing (not following
        symlinks)
        '''
        # Make the directories for this test
        onedir = os.path.join(tempdir, 'one')
        twodir = os.path.join(tempdir, 'two')
        os.mkdir(onedir)
        os.symlink(onedir, twodir)

        # Run the state
        ret = self.run_state(
            'file.directory', name=tempdir, follow_symlinks=False,
            user=user, group=group, recurse=['user', 'group']
        )
        self.assertSaltTrueReturn(ret)

        # Double-check, in case state mis-reported a True result. Since we
        # are not following symlinks, we expect twodir to now be owned by
        # the 'issue12209' user, just link onedir.
        onestats = os.stat(onedir)
        twostats = os.lstat(twodir)
        self.assertEqual(pwd.getpwuid(onestats.st_uid).pw_name, user)
        self.assertEqual(pwd.getpwuid(twostats.st_uid).pw_name, user)
        self.assertEqual(grp.getgrgid(onestats.st_gid).gr_name, group)
        self.assertEqual(grp.getgrgid(twostats.st_gid).gr_name, group)

    @with_tempfile(create=False)
    @with_tempfile()
    def test_template_local_file(self, source, dest):
        '''
        Test a file.managed state with a local file as the source. Test both
        with the file:// protocol designation prepended, and without it.
        '''
        with salt.utils.files.fopen(source, 'w') as fp_:
            fp_.write('{{ foo }}\n')

        for prefix in ('file://', ''):
            ret = self.run_state(
                'file.managed',
                name=dest,
                source=prefix + source,
                template='jinja',
                context={'foo': 'Hello world!'}
            )
            self.assertSaltTrueReturn(ret)

    @with_tempfile()
    def test_template_local_file_noclobber(self, source):
        '''
        Test the case where a source file is in the minion's local filesystem,
        and the source path is the same as the destination path.
        '''
        with salt.utils.files.fopen(source, 'w') as fp_:
            fp_.write('{{ foo }}\n')

        ret = self.run_state(
            'file.managed',
            name=source,
            source=source,
            template='jinja',
            context={'foo': 'Hello world!'}
        )
        self.assertSaltFalseReturn(ret)
        self.assertIn(
            ('Source file cannot be the same as destination'),
            ret[next(iter(ret))]['comment'],
        )

    @with_tempfile(create=False)
    @with_tempfile(create=False)
    def test_issue_25250_force_copy_deletes(self, source, dest):
        '''
        ensure force option in copy state does not delete target file
        '''
        shutil.copyfile(os.path.join(FILES, 'hosts'), source)
        shutil.copyfile(os.path.join(FILES, 'file/base/cheese'), dest)

        self.run_state('file.copy', name=dest, source=source, force=True)
        self.assertTrue(os.path.exists(dest))
        self.assertTrue(filecmp.cmp(source, dest))

        os.remove(source)
        os.remove(dest)

    @destructiveTest
    @with_tempfile()
    def test_file_copy_make_dirs(self, source):
        '''
        ensure make_dirs creates correct user perms
        '''
        shutil.copyfile(os.path.join(FILES, 'hosts'), source)
        dest = os.path.join(TMP, 'dir1', 'dir2', 'copied_file.txt')

        user = 'salt'
        mode = '0644'
        self.run_function('user.add', [user])
        ret = self.run_state('file.copy', name=dest, source=source, user=user,
                             makedirs=True, mode=mode)
        file_checks = [dest, os.path.join(TMP, 'dir1'), os.path.join(TMP, 'dir1', 'dir2')]
        for check in file_checks:
            user_check = self.run_function('file.get_user', [check])
            mode_check = self.run_function('file.get_mode', [check])
            assert user_check == user
            assert salt.utils.files.normalize_mode(mode_check) == mode

    def test_contents_pillar_with_pillar_list(self):
        '''
        This tests for any regressions for this issue:
        https://github.com/saltstack/salt/issues/30934
        '''
        state_file = 'file_contents_pillar'

        ret = self.run_function('state.sls', mods=state_file)
        self.assertSaltTrueReturn(ret)

    def test_binary_contents(self):
        '''
        This tests to ensure that binary contents do not cause a traceback.
        '''
        name = os.path.join(TMP, '1px.gif')
        try:
            ret = self.run_state(
                'file.managed',
                name=name,
                contents=BINARY_FILE)
            self.assertSaltTrueReturn(ret)
        finally:
            try:
                os.remove(name)
            except OSError:
                pass

    @skip_if_not_root
    @skipIf(not HAS_PWD, "pwd not available. Skipping test")
    @skipIf(not HAS_GRP, "grp not available. Skipping test")
    @with_system_user_and_group('user12209', 'group12209',
                                on_existing='delete', delete=True)
    @with_tempdir()
    def test_issue_48336_file_managed_mode_setuid(self, tempdir, user, group):
        '''
        Ensure that mode is correct with changing of ownership and group
        symlinks)
        '''
        tempfile = os.path.join(tempdir, 'temp_file_issue_48336')

        # Run the state
        ret = self.run_state(
            'file.managed', name=tempfile,
            user=user, group=group, mode='4750',
        )
        self.assertSaltTrueReturn(ret)

        # Check that the owner and group are correct, and
        # the mode is what we expect
        temp_file_stats = os.stat(tempfile)

        # Normalize the mode
        temp_file_mode = six.text_type(oct(stat.S_IMODE(temp_file_stats.st_mode)))
        temp_file_mode = salt.utils.files.normalize_mode(temp_file_mode)

        self.assertEqual(temp_file_mode, '4750')
        self.assertEqual(pwd.getpwuid(temp_file_stats.st_uid).pw_name, user)
        self.assertEqual(grp.getgrgid(temp_file_stats.st_gid).gr_name, group)

    @with_tempdir()
    def test_issue_48557(self, tempdir):
        tempfile = os.path.join(tempdir, 'temp_file_issue_48557')
        with salt.utils.files.fopen(tempfile, 'wb') as fp:
            fp.write(os.linesep.join([
                'test1',
                'test2',
                'test3',
                '',
            ]).encode('utf-8'))
        ret = self.run_state('file.line',
                             name=tempfile,
                             after='test2',
                             mode='insert',
                             content='test4')
        self.assertSaltTrueReturn(ret)
        with salt.utils.files.fopen(tempfile, 'rb') as fp:
            content = fp.read()
        self.assertEqual(content, os.linesep.join([
            'test1',
            'test2',
            'test4',
            'test3',
            '',
        ]).encode('utf-8'))


class BlockreplaceTest(ModuleCase, SaltReturnAssertsMixin):
    marker_start = '# start'
    marker_end = '# end'
<<<<<<< HEAD
    content = six.text_type(os.linesep.join([
        'Line 1 of block',
        'Line 2 of block',
        ''
    ]))
    without_block = six.text_type(os.linesep.join([
        'Hello world!',
        '',
        '# comment here',
        ''
    ]))
    with_non_matching_block = six.text_type(os.linesep.join([
        'Hello world!',
        '',
        '# start',
        'No match here',
        '# end',
        '# comment here',
        ''
    ]))
    with_non_matching_block_and_marker_end_not_after_newline = six.text_type(os.linesep.join([
        'Hello world!',
        '',
        '# start',
        'No match here# end',
        '# comment here',
        ''
    ]))
    with_matching_block = six.text_type(os.linesep.join([
        'Hello world!',
        '',
        '# start',
        'Line 1 of block',
        'Line 2 of block',
        '# end',
        '# comment here',
        ''
    ]))
    with_matching_block_and_extra_newline = six.text_type(os.linesep.join([
        'Hello world!',
        '',
        '# start',
        'Line 1 of block',
        'Line 2 of block',
        '',
        '# end',
        '# comment here',
        ''
    ]))
    with_matching_block_and_marker_end_not_after_newline = six.text_type(os.linesep.join([
        'Hello world!',
        '',
        '# start',
        'Line 1 of block',
        'Line 2 of block# end',
        '# comment here',
        ''
    ]))
=======
    content = dedent(six.text_type('''\
        Line 1 of block
        Line 2 of block
        '''))
    without_block = dedent(six.text_type('''\
        Hello world!

        # comment here
        '''))
    with_non_matching_block = dedent(six.text_type('''\
        Hello world!

        # start
        No match here
        # end
        # comment here
        '''))
    with_non_matching_block_and_marker_end_not_after_newline = dedent(six.text_type('''\
        Hello world!

        # start
        No match here# end
        # comment here
        '''))
    with_matching_block = dedent(six.text_type('''\
        Hello world!

        # start
        Line 1 of block
        Line 2 of block
        # end
        # comment here
        '''))
    with_matching_block_and_extra_newline = dedent(six.text_type('''\
        Hello world!

        # start
        Line 1 of block
        Line 2 of block

        # end
        # comment here
        '''))
    with_matching_block_and_marker_end_not_after_newline = dedent(six.text_type('''\
        Hello world!

        # start
        Line 1 of block
        Line 2 of block# end
        # comment here
        '''))
>>>>>>> dfa38613
    content_explicit_posix_newlines = ('Line 1 of block\n'
                                       'Line 2 of block\n')
    content_explicit_windows_newlines = ('Line 1 of block\r\n'
                                         'Line 2 of block\r\n')
    without_block_explicit_posix_newlines = ('Hello world!\n\n'
                                             '# comment here\n')
    without_block_explicit_windows_newlines = ('Hello world!\r\n\r\n'
                                               '# comment here\r\n')
    with_block_prepended_explicit_posix_newlines = ('# start\n'
                                                    'Line 1 of block\n'
                                                    'Line 2 of block\n'
                                                    '# end\n'
                                                    'Hello world!\n\n'
                                                    '# comment here\n')
    with_block_prepended_explicit_windows_newlines = ('# start\r\n'
                                                      'Line 1 of block\r\n'
                                                      'Line 2 of block\r\n'
                                                      '# end\r\n'
                                                      'Hello world!\r\n\r\n'
                                                      '# comment here\r\n')
    with_block_appended_explicit_posix_newlines = ('Hello world!\n\n'
                                                   '# comment here\n'
                                                   '# start\n'
                                                   'Line 1 of block\n'
                                                   'Line 2 of block\n'
                                                   '# end\n')
    with_block_appended_explicit_windows_newlines = ('Hello world!\r\n\r\n'
                                                     '# comment here\r\n'
                                                     '# start\r\n'
                                                     'Line 1 of block\r\n'
                                                     'Line 2 of block\r\n'
                                                     '# end\r\n')

    @staticmethod
    def _write(dest, content):
        with salt.utils.files.fopen(dest, 'wb') as fp_:
            fp_.write(salt.utils.stringutils.to_bytes(content))

    @staticmethod
    def _read(src):
        with salt.utils.files.fopen(src, 'rb') as fp_:
            return salt.utils.stringutils.to_unicode(fp_.read())

    @with_tempfile()
    def test_prepend(self, name):
        '''
        Test blockreplace when prepend_if_not_found=True and block doesn't
        exist in file.
        '''
        expected = self.marker_start + os.linesep + self.content + \
            self.marker_end + os.linesep + self.without_block

        # Pass 1: content ends in newline
        self._write(name, self.without_block)
        ret = self.run_state('file.blockreplace',
                             name=name,
                             content=self.content,
                             marker_start=self.marker_start,
                             marker_end=self.marker_end,
                             prepend_if_not_found=True)
        self.assertSaltTrueReturn(ret)
        self.assertTrue(ret[next(iter(ret))]['changes'])
        self.assertEqual(self._read(name), expected)
        # Pass 1a: Re-run state, no changes should be made
        ret = self.run_state('file.blockreplace',
                             name=name,
                             content=self.content,
                             marker_start=self.marker_start,
                             marker_end=self.marker_end,
                             prepend_if_not_found=True)
        self.assertSaltTrueReturn(ret)
        self.assertFalse(ret[next(iter(ret))]['changes'])
        self.assertEqual(self._read(name), expected)

        # Pass 2: content does not end in newline
        self._write(name, self.without_block)
        ret = self.run_state('file.blockreplace',
                             name=name,
                             content=self.content.rstrip('\r\n'),
                             marker_start=self.marker_start,
                             marker_end=self.marker_end,
                             prepend_if_not_found=True)
        self.assertSaltTrueReturn(ret)
        self.assertTrue(ret[next(iter(ret))]['changes'])
        self.assertEqual(self._read(name), expected)
        # Pass 2a: Re-run state, no changes should be made
        ret = self.run_state('file.blockreplace',
                             name=name,
                             content=self.content.rstrip('\r\n'),
                             marker_start=self.marker_start,
                             marker_end=self.marker_end,
                             prepend_if_not_found=True)
        self.assertSaltTrueReturn(ret)
        self.assertFalse(ret[next(iter(ret))]['changes'])
        self.assertEqual(self._read(name), expected)

    @with_tempfile()
    def test_prepend_append_newline(self, name):
        '''
        Test blockreplace when prepend_if_not_found=True and block doesn't
        exist in file. Test with append_newline explicitly set to True.
        '''
        # Pass 1: content ends in newline
        expected = self.marker_start + os.linesep + self.content + \
            os.linesep + self.marker_end + os.linesep + self.without_block
        self._write(name, self.without_block)
        ret = self.run_state('file.blockreplace',
                             name=name,
                             content=self.content,
                             marker_start=self.marker_start,
                             marker_end=self.marker_end,
                             prepend_if_not_found=True,
                             append_newline=True)
        self.assertSaltTrueReturn(ret)
        self.assertTrue(ret[next(iter(ret))]['changes'])
        self.assertEqual(self._read(name), expected)
        # Pass 1a: Re-run state, no changes should be made
        ret = self.run_state('file.blockreplace',
                             name=name,
                             content=self.content,
                             marker_start=self.marker_start,
                             marker_end=self.marker_end,
                             prepend_if_not_found=True,
                             append_newline=True)
        self.assertSaltTrueReturn(ret)
        self.assertFalse(ret[next(iter(ret))]['changes'])
        self.assertEqual(self._read(name), expected)

        # Pass 2: content does not end in newline
        expected = self.marker_start + os.linesep + self.content + \
            self.marker_end + os.linesep + self.without_block
        self._write(name, self.without_block)
        ret = self.run_state('file.blockreplace',
                             name=name,
                             content=self.content.rstrip('\r\n'),
                             marker_start=self.marker_start,
                             marker_end=self.marker_end,
                             prepend_if_not_found=True,
                             append_newline=True)
        self.assertSaltTrueReturn(ret)
        self.assertTrue(ret[next(iter(ret))]['changes'])
        self.assertEqual(self._read(name), expected)
        # Pass 2a: Re-run state, no changes should be made
        ret = self.run_state('file.blockreplace',
                             name=name,
                             content=self.content.rstrip('\r\n'),
                             marker_start=self.marker_start,
                             marker_end=self.marker_end,
                             prepend_if_not_found=True,
                             append_newline=True)
        self.assertSaltTrueReturn(ret)
        self.assertFalse(ret[next(iter(ret))]['changes'])
        self.assertEqual(self._read(name), expected)

    @with_tempfile()
    def test_prepend_no_append_newline(self, name):
        '''
        Test blockreplace when prepend_if_not_found=True and block doesn't
        exist in file. Test with append_newline explicitly set to False.
        '''
        # Pass 1: content ends in newline
        expected = self.marker_start + os.linesep + self.content + \
            self.marker_end + os.linesep + self.without_block
        self._write(name, self.without_block)
        ret = self.run_state('file.blockreplace',
                             name=name,
                             content=self.content,
                             marker_start=self.marker_start,
                             marker_end=self.marker_end,
                             prepend_if_not_found=True,
                             append_newline=False)
        self.assertSaltTrueReturn(ret)
        self.assertTrue(ret[next(iter(ret))]['changes'])
        self.assertEqual(self._read(name), expected)
        # Pass 1a: Re-run state, no changes should be made
        ret = self.run_state('file.blockreplace',
                             name=name,
                             content=self.content,
                             marker_start=self.marker_start,
                             marker_end=self.marker_end,
                             prepend_if_not_found=True,
                             append_newline=False)
        self.assertSaltTrueReturn(ret)
        self.assertFalse(ret[next(iter(ret))]['changes'])
        self.assertEqual(self._read(name), expected)

        # Pass 2: content does not end in newline
        expected = self.marker_start + os.linesep + \
            self.content.rstrip('\r\n') + self.marker_end + os.linesep + \
            self.without_block
        self._write(name, self.without_block)
        ret = self.run_state('file.blockreplace',
                             name=name,
                             content=self.content.rstrip('\r\n'),
                             marker_start=self.marker_start,
                             marker_end=self.marker_end,
                             prepend_if_not_found=True,
                             append_newline=False)
        self.assertSaltTrueReturn(ret)
        self.assertTrue(ret[next(iter(ret))]['changes'])
        self.assertEqual(self._read(name), expected)
        # Pass 2a: Re-run state, no changes should be made
        ret = self.run_state('file.blockreplace',
                             name=name,
                             content=self.content.rstrip('\r\n'),
                             marker_start=self.marker_start,
                             marker_end=self.marker_end,
                             prepend_if_not_found=True,
                             append_newline=False)
        self.assertSaltTrueReturn(ret)
        self.assertFalse(ret[next(iter(ret))]['changes'])
        self.assertEqual(self._read(name), expected)

    @with_tempfile()
    def test_append(self, name):
        '''
        Test blockreplace when append_if_not_found=True and block doesn't
        exist in file.
        '''
        expected = self.without_block + self.marker_start + os.linesep + \
            self.content + self.marker_end + os.linesep

        # Pass 1: content ends in newline
        self._write(name, self.without_block)
        ret = self.run_state('file.blockreplace',
                             name=name,
                             content=self.content,
                             marker_start=self.marker_start,
                             marker_end=self.marker_end,
                             append_if_not_found=True)
        self.assertSaltTrueReturn(ret)
        self.assertTrue(ret[next(iter(ret))]['changes'])
        self.assertEqual(self._read(name), expected)
        # Pass 1a: Re-run state, no changes should be made
        ret = self.run_state('file.blockreplace',
                             name=name,
                             content=self.content,
                             marker_start=self.marker_start,
                             marker_end=self.marker_end,
                             append_if_not_found=True)
        self.assertSaltTrueReturn(ret)
        self.assertFalse(ret[next(iter(ret))]['changes'])
        self.assertEqual(self._read(name), expected)

        # Pass 2: content does not end in newline
        self._write(name, self.without_block)
        ret = self.run_state('file.blockreplace',
                             name=name,
                             content=self.content.rstrip('\r\n'),
                             marker_start=self.marker_start,
                             marker_end=self.marker_end,
                             append_if_not_found=True)
        self.assertSaltTrueReturn(ret)
        self.assertTrue(ret[next(iter(ret))]['changes'])
        self.assertEqual(self._read(name), expected)
        # Pass 2a: Re-run state, no changes should be made
        ret = self.run_state('file.blockreplace',
                             name=name,
                             content=self.content.rstrip('\r\n'),
                             marker_start=self.marker_start,
                             marker_end=self.marker_end,
                             append_if_not_found=True)
        self.assertSaltTrueReturn(ret)
        self.assertFalse(ret[next(iter(ret))]['changes'])
        self.assertEqual(self._read(name), expected)

    @with_tempfile()
    def test_append_append_newline(self, name):
        '''
        Test blockreplace when append_if_not_found=True and block doesn't
        exist in file. Test with append_newline explicitly set to True.
        '''
        # Pass 1: content ends in newline
        expected = self.without_block + self.marker_start + os.linesep + \
            self.content + os.linesep + self.marker_end + os.linesep
        self._write(name, self.without_block)
        ret = self.run_state('file.blockreplace',
                             name=name,
                             content=self.content,
                             marker_start=self.marker_start,
                             marker_end=self.marker_end,
                             append_if_not_found=True,
                             append_newline=True)
        self.assertSaltTrueReturn(ret)
        self.assertTrue(ret[next(iter(ret))]['changes'])
        self.assertEqual(self._read(name), expected)
        # Pass 1a: Re-run state, no changes should be made
        ret = self.run_state('file.blockreplace',
                             name=name,
                             content=self.content,
                             marker_start=self.marker_start,
                             marker_end=self.marker_end,
                             append_if_not_found=True,
                             append_newline=True)
        self.assertSaltTrueReturn(ret)
        self.assertFalse(ret[next(iter(ret))]['changes'])
        self.assertEqual(self._read(name), expected)

        # Pass 2: content does not end in newline
        expected = self.without_block + self.marker_start + os.linesep + \
            self.content + self.marker_end + os.linesep
        self._write(name, self.without_block)
        ret = self.run_state('file.blockreplace',
                             name=name,
                             content=self.content.rstrip('\r\n'),
                             marker_start=self.marker_start,
                             marker_end=self.marker_end,
                             append_if_not_found=True,
                             append_newline=True)
        self.assertSaltTrueReturn(ret)
        self.assertTrue(ret[next(iter(ret))]['changes'])
        self.assertEqual(self._read(name), expected)
        # Pass 2a: Re-run state, no changes should be made
        ret = self.run_state('file.blockreplace',
                             name=name,
                             content=self.content.rstrip('\r\n'),
                             marker_start=self.marker_start,
                             marker_end=self.marker_end,
                             append_if_not_found=True,
                             append_newline=True)
        self.assertSaltTrueReturn(ret)
        self.assertFalse(ret[next(iter(ret))]['changes'])
        self.assertEqual(self._read(name), expected)

    @with_tempfile()
    def test_append_no_append_newline(self, name):
        '''
        Test blockreplace when append_if_not_found=True and block doesn't
        exist in file. Test with append_newline explicitly set to False.
        '''
        # Pass 1: content ends in newline
        expected = self.without_block + self.marker_start + os.linesep + \
            self.content + self.marker_end + os.linesep
        self._write(name, self.without_block)
        ret = self.run_state('file.blockreplace',
                             name=name,
                             content=self.content,
                             marker_start=self.marker_start,
                             marker_end=self.marker_end,
                             append_if_not_found=True,
                             append_newline=False)
        self.assertSaltTrueReturn(ret)
        self.assertTrue(ret[next(iter(ret))]['changes'])
        self.assertEqual(self._read(name), expected)
        # Pass 1a: Re-run state, no changes should be made
        ret = self.run_state('file.blockreplace',
                             name=name,
                             content=self.content,
                             marker_start=self.marker_start,
                             marker_end=self.marker_end,
                             append_if_not_found=True,
                             append_newline=False)
        self.assertSaltTrueReturn(ret)
        self.assertFalse(ret[next(iter(ret))]['changes'])
        self.assertEqual(self._read(name), expected)

        # Pass 2: content does not end in newline
        expected = self.without_block + self.marker_start + os.linesep + \
            self.content.rstrip('\r\n') + self.marker_end + os.linesep
        self._write(name, self.without_block)
        ret = self.run_state('file.blockreplace',
                             name=name,
                             content=self.content.rstrip('\r\n'),
                             marker_start=self.marker_start,
                             marker_end=self.marker_end,
                             append_if_not_found=True,
                             append_newline=False)
        self.assertSaltTrueReturn(ret)
        self.assertTrue(ret[next(iter(ret))]['changes'])
        self.assertEqual(self._read(name), expected)
        # Pass 2a: Re-run state, no changes should be made
        ret = self.run_state('file.blockreplace',
                             name=name,
                             content=self.content.rstrip('\r\n'),
                             marker_start=self.marker_start,
                             marker_end=self.marker_end,
                             append_if_not_found=True,
                             append_newline=False)
        self.assertSaltTrueReturn(ret)
        self.assertFalse(ret[next(iter(ret))]['changes'])
        self.assertEqual(self._read(name), expected)

    @with_tempfile()
    def test_prepend_auto_line_separator(self, name):
        '''
        This tests the line separator auto-detection when prepending the block
        '''
        # POSIX newlines to Windows newlines
        self._write(name, self.without_block_explicit_windows_newlines)
        ret = self.run_state('file.blockreplace',
                             name=name,
                             content=self.content_explicit_posix_newlines,
                             marker_start=self.marker_start,
                             marker_end=self.marker_end,
                             prepend_if_not_found=True)
        self.assertSaltTrueReturn(ret)
        self.assertTrue(ret[next(iter(ret))]['changes'])
        self.assertEqual(
            self._read(name),
            self.with_block_prepended_explicit_windows_newlines)
        # Re-run state, no changes should be made
        ret = self.run_state('file.blockreplace',
                             name=name,
                             content=self.content_explicit_posix_newlines,
                             marker_start=self.marker_start,
                             marker_end=self.marker_end,
                             prepend_if_not_found=True)
        self.assertSaltTrueReturn(ret)
        self.assertFalse(ret[next(iter(ret))]['changes'])
        self.assertEqual(
            self._read(name),
            self.with_block_prepended_explicit_windows_newlines)

        # Windows newlines to POSIX newlines
        self._write(name, self.without_block_explicit_posix_newlines)
        ret = self.run_state('file.blockreplace',
                             name=name,
                             content=self.content_explicit_windows_newlines,
                             marker_start=self.marker_start,
                             marker_end=self.marker_end,
                             prepend_if_not_found=True)
        self.assertSaltTrueReturn(ret)
        self.assertTrue(ret[next(iter(ret))]['changes'])
        self.assertEqual(
            self._read(name),
            self.with_block_prepended_explicit_posix_newlines)
        # Re-run state, no changes should be made
        ret = self.run_state('file.blockreplace',
                             name=name,
                             content=self.content_explicit_windows_newlines,
                             marker_start=self.marker_start,
                             marker_end=self.marker_end,
                             prepend_if_not_found=True)
        self.assertSaltTrueReturn(ret)
        self.assertFalse(ret[next(iter(ret))]['changes'])
        self.assertEqual(
            self._read(name),
            self.with_block_prepended_explicit_posix_newlines)

    @with_tempfile()
    def test_append_auto_line_separator(self, name):
        '''
        This tests the line separator auto-detection when appending the block
        '''
        # POSIX newlines to Windows newlines
        self._write(name, self.without_block_explicit_windows_newlines)
        ret = self.run_state('file.blockreplace',
                             name=name,
                             content=self.content_explicit_posix_newlines,
                             marker_start=self.marker_start,
                             marker_end=self.marker_end,
                             append_if_not_found=True)
        self.assertSaltTrueReturn(ret)
        self.assertTrue(ret[next(iter(ret))]['changes'])
        self.assertEqual(
            self._read(name),
            self.with_block_appended_explicit_windows_newlines)
        # Re-run state, no changes should be made
        ret = self.run_state('file.blockreplace',
                             name=name,
                             content=self.content_explicit_posix_newlines,
                             marker_start=self.marker_start,
                             marker_end=self.marker_end,
                             append_if_not_found=True)
        self.assertSaltTrueReturn(ret)
        self.assertFalse(ret[next(iter(ret))]['changes'])
        self.assertEqual(
            self._read(name),
            self.with_block_appended_explicit_windows_newlines)

        # Windows newlines to POSIX newlines
        self._write(name, self.without_block_explicit_posix_newlines)
        ret = self.run_state('file.blockreplace',
                             name=name,
                             content=self.content_explicit_windows_newlines,
                             marker_start=self.marker_start,
                             marker_end=self.marker_end,
                             append_if_not_found=True)
        self.assertSaltTrueReturn(ret)
        self.assertTrue(ret[next(iter(ret))]['changes'])
        self.assertEqual(
            self._read(name),
            self.with_block_appended_explicit_posix_newlines)
        # Re-run state, no changes should be made
        ret = self.run_state('file.blockreplace',
                             name=name,
                             content=self.content_explicit_windows_newlines,
                             marker_start=self.marker_start,
                             marker_end=self.marker_end,
                             append_if_not_found=True)
        self.assertSaltTrueReturn(ret)
        self.assertFalse(ret[next(iter(ret))]['changes'])
        self.assertEqual(
            self._read(name),
            self.with_block_appended_explicit_posix_newlines)

    @with_tempfile()
    def test_non_matching_block(self, name):
        '''
        Test blockreplace when block exists but its contents are not a
        match.
        '''
        # Pass 1: content ends in newline
        self._write(name, self.with_non_matching_block)
        ret = self.run_state('file.blockreplace',
                             name=name,
                             content=self.content,
                             marker_start=self.marker_start,
                             marker_end=self.marker_end)
        self.assertSaltTrueReturn(ret)
        self.assertTrue(ret[next(iter(ret))]['changes'])
        self.assertEqual(self._read(name), self.with_matching_block)
        # Pass 1a: Re-run state, no changes should be made
        ret = self.run_state('file.blockreplace',
                             name=name,
                             content=self.content,
                             marker_start=self.marker_start,
                             marker_end=self.marker_end)
        self.assertSaltTrueReturn(ret)
        self.assertFalse(ret[next(iter(ret))]['changes'])
        self.assertEqual(self._read(name), self.with_matching_block)

        # Pass 2: content does not end in newline
        self._write(name, self.with_non_matching_block)
        ret = self.run_state('file.blockreplace',
                             name=name,
                             content=self.content.rstrip('\r\n'),
                             marker_start=self.marker_start,
                             marker_end=self.marker_end)
        self.assertSaltTrueReturn(ret)
        self.assertTrue(ret[next(iter(ret))]['changes'])
        self.assertEqual(self._read(name), self.with_matching_block)
        # Pass 2a: Re-run state, no changes should be made
        ret = self.run_state('file.blockreplace',
                             name=name,
                             content=self.content.rstrip('\r\n'),
                             marker_start=self.marker_start,
                             marker_end=self.marker_end)
        self.assertSaltTrueReturn(ret)
        self.assertFalse(ret[next(iter(ret))]['changes'])
        self.assertEqual(self._read(name), self.with_matching_block)

    @with_tempfile()
    def test_non_matching_block_append_newline(self, name):
        '''
        Test blockreplace when block exists but its contents are not a
        match. Test with append_newline explicitly set to True.
        '''
        # Pass 1: content ends in newline
        self._write(name, self.with_non_matching_block)
        ret = self.run_state('file.blockreplace',
                             name=name,
                             content=self.content,
                             marker_start=self.marker_start,
                             marker_end=self.marker_end,
                             append_newline=True)
        self.assertSaltTrueReturn(ret)
        self.assertTrue(ret[next(iter(ret))]['changes'])
        self.assertEqual(
            self._read(name),
            self.with_matching_block_and_extra_newline)
        # Pass 1a: Re-run state, no changes should be made
        ret = self.run_state('file.blockreplace',
                             name=name,
                             content=self.content,
                             marker_start=self.marker_start,
                             marker_end=self.marker_end,
                             append_newline=True)
        self.assertSaltTrueReturn(ret)
        self.assertFalse(ret[next(iter(ret))]['changes'])
        self.assertEqual(
            self._read(name),
            self.with_matching_block_and_extra_newline)

        # Pass 2: content does not end in newline
        self._write(name, self.with_non_matching_block)
        ret = self.run_state('file.blockreplace',
                             name=name,
                             content=self.content.rstrip('\r\n'),
                             marker_start=self.marker_start,
                             marker_end=self.marker_end,
                             append_newline=True)
        self.assertSaltTrueReturn(ret)
        self.assertTrue(ret[next(iter(ret))]['changes'])
        self.assertEqual(self._read(name), self.with_matching_block)
        # Pass 2a: Re-run state, no changes should be made
        ret = self.run_state('file.blockreplace',
                             name=name,
                             content=self.content.rstrip('\r\n'),
                             marker_start=self.marker_start,
                             marker_end=self.marker_end,
                             append_newline=True)
        self.assertSaltTrueReturn(ret)
        self.assertFalse(ret[next(iter(ret))]['changes'])
        self.assertEqual(self._read(name), self.with_matching_block)

    @with_tempfile()
    def test_non_matching_block_no_append_newline(self, name):
        '''
        Test blockreplace when block exists but its contents are not a
        match. Test with append_newline explicitly set to False.
        '''
        # Pass 1: content ends in newline
        self._write(name, self.with_non_matching_block)
        ret = self.run_state('file.blockreplace',
                             name=name,
                             content=self.content,
                             marker_start=self.marker_start,
                             marker_end=self.marker_end,
                             append_newline=False)
        self.assertSaltTrueReturn(ret)
        self.assertTrue(ret[next(iter(ret))]['changes'])
        self.assertEqual(self._read(name), self.with_matching_block)
        # Pass 1a: Re-run state, no changes should be made
        ret = self.run_state('file.blockreplace',
                             name=name,
                             content=self.content,
                             marker_start=self.marker_start,
                             marker_end=self.marker_end,
                             append_newline=False)
        self.assertSaltTrueReturn(ret)
        self.assertFalse(ret[next(iter(ret))]['changes'])
        self.assertEqual(self._read(name), self.with_matching_block)

        # Pass 2: content does not end in newline
        self._write(name, self.with_non_matching_block)
        ret = self.run_state('file.blockreplace',
                             name=name,
                             content=self.content.rstrip('\r\n'),
                             marker_start=self.marker_start,
                             marker_end=self.marker_end,
                             append_newline=False)
        self.assertSaltTrueReturn(ret)
        self.assertTrue(ret[next(iter(ret))]['changes'])
        self.assertEqual(
            self._read(name),
            self.with_matching_block_and_marker_end_not_after_newline)
        # Pass 2a: Re-run state, no changes should be made
        ret = self.run_state('file.blockreplace',
                             name=name,
                             content=self.content.rstrip('\r\n'),
                             marker_start=self.marker_start,
                             marker_end=self.marker_end,
                             append_newline=False)
        self.assertSaltTrueReturn(ret)
        self.assertFalse(ret[next(iter(ret))]['changes'])
        self.assertEqual(
            self._read(name),
            self.with_matching_block_and_marker_end_not_after_newline)

    @with_tempfile()
    def test_non_matching_block_and_marker_not_after_newline(self, name):
        '''
        Test blockreplace when block exists but its contents are not a
        match, and the marker_end is not directly preceded by a newline.
        '''
        # Pass 1: content ends in newline
        self._write(
            name,
            self.with_non_matching_block_and_marker_end_not_after_newline)
        ret = self.run_state('file.blockreplace',
                             name=name,
                             content=self.content,
                             marker_start=self.marker_start,
                             marker_end=self.marker_end)
        self.assertSaltTrueReturn(ret)
        self.assertTrue(ret[next(iter(ret))]['changes'])
        self.assertEqual(self._read(name), self.with_matching_block)
        # Pass 1a: Re-run state, no changes should be made
        ret = self.run_state('file.blockreplace',
                             name=name,
                             content=self.content,
                             marker_start=self.marker_start,
                             marker_end=self.marker_end)
        self.assertSaltTrueReturn(ret)
        self.assertFalse(ret[next(iter(ret))]['changes'])
        self.assertEqual(self._read(name), self.with_matching_block)

        # Pass 2: content does not end in newline
        self._write(
            name,
            self.with_non_matching_block_and_marker_end_not_after_newline)
        ret = self.run_state('file.blockreplace',
                             name=name,
                             content=self.content.rstrip('\r\n'),
                             marker_start=self.marker_start,
                             marker_end=self.marker_end)
        self.assertSaltTrueReturn(ret)
        self.assertTrue(ret[next(iter(ret))]['changes'])
        self.assertEqual(self._read(name), self.with_matching_block)
        # Pass 2a: Re-run state, no changes should be made
        ret = self.run_state('file.blockreplace',
                             name=name,
                             content=self.content.rstrip('\r\n'),
                             marker_start=self.marker_start,
                             marker_end=self.marker_end)
        self.assertSaltTrueReturn(ret)
        self.assertFalse(ret[next(iter(ret))]['changes'])
        self.assertEqual(self._read(name), self.with_matching_block)

    @with_tempfile()
    def test_non_matching_block_and_marker_not_after_newline_append_newline(self, name):
        '''
        Test blockreplace when block exists but its contents are not a match,
        and the marker_end is not directly preceded by a newline. Test with
        append_newline explicitly set to True.
        '''
        # Pass 1: content ends in newline
        self._write(
            name,
            self.with_non_matching_block_and_marker_end_not_after_newline)
        ret = self.run_state('file.blockreplace',
                             name=name,
                             content=self.content,
                             marker_start=self.marker_start,
                             marker_end=self.marker_end,
                             append_newline=True)
        self.assertSaltTrueReturn(ret)
        self.assertTrue(ret[next(iter(ret))]['changes'])
        self.assertEqual(
            self._read(name),
            self.with_matching_block_and_extra_newline)
        # Pass 1a: Re-run state, no changes should be made
        ret = self.run_state('file.blockreplace',
                             name=name,
                             content=self.content,
                             marker_start=self.marker_start,
                             marker_end=self.marker_end,
                             append_newline=True)
        self.assertSaltTrueReturn(ret)
        self.assertFalse(ret[next(iter(ret))]['changes'])
        self.assertEqual(
            self._read(name),
            self.with_matching_block_and_extra_newline)

        # Pass 2: content does not end in newline
        self._write(
            name,
            self.with_non_matching_block_and_marker_end_not_after_newline)
        ret = self.run_state('file.blockreplace',
                             name=name,
                             content=self.content.rstrip('\r\n'),
                             marker_start=self.marker_start,
                             marker_end=self.marker_end,
                             append_newline=True)
        self.assertSaltTrueReturn(ret)
        self.assertTrue(ret[next(iter(ret))]['changes'])
        self.assertEqual(self._read(name), self.with_matching_block)
        # Pass 2a: Re-run state, no changes should be made
        ret = self.run_state('file.blockreplace',
                             name=name,
                             content=self.content.rstrip('\r\n'),
                             marker_start=self.marker_start,
                             marker_end=self.marker_end,
                             append_newline=True)
        self.assertSaltTrueReturn(ret)
        self.assertFalse(ret[next(iter(ret))]['changes'])
        self.assertEqual(self._read(name), self.with_matching_block)

    @with_tempfile()
    def test_non_matching_block_and_marker_not_after_newline_no_append_newline(self, name):
        '''
        Test blockreplace when block exists but its contents are not a match,
        and the marker_end is not directly preceded by a newline. Test with
        append_newline explicitly set to False.
        '''
        # Pass 1: content ends in newline
        self._write(
            name,
            self.with_non_matching_block_and_marker_end_not_after_newline)
        ret = self.run_state('file.blockreplace',
                             name=name,
                             content=self.content,
                             marker_start=self.marker_start,
                             marker_end=self.marker_end,
                             append_newline=False)
        self.assertSaltTrueReturn(ret)
        self.assertTrue(ret[next(iter(ret))]['changes'])
        self.assertEqual(self._read(name), self.with_matching_block)
        # Pass 1a: Re-run state, no changes should be made
        ret = self.run_state('file.blockreplace',
                             name=name,
                             content=self.content,
                             marker_start=self.marker_start,
                             marker_end=self.marker_end,
                             append_newline=False)
        self.assertSaltTrueReturn(ret)
        self.assertFalse(ret[next(iter(ret))]['changes'])
        self.assertEqual(self._read(name), self.with_matching_block)

        # Pass 2: content does not end in newline
        self._write(
            name,
            self.with_non_matching_block_and_marker_end_not_after_newline)
        ret = self.run_state('file.blockreplace',
                             name=name,
                             content=self.content.rstrip('\r\n'),
                             marker_start=self.marker_start,
                             marker_end=self.marker_end,
                             append_newline=False)
        self.assertSaltTrueReturn(ret)
        self.assertTrue(ret[next(iter(ret))]['changes'])
        self.assertEqual(
            self._read(name),
            self.with_matching_block_and_marker_end_not_after_newline)
        # Pass 2a: Re-run state, no changes should be made
        ret = self.run_state('file.blockreplace',
                             name=name,
                             content=self.content.rstrip('\r\n'),
                             marker_start=self.marker_start,
                             marker_end=self.marker_end,
                             append_newline=False)
        self.assertSaltTrueReturn(ret)
        self.assertFalse(ret[next(iter(ret))]['changes'])
        self.assertEqual(
            self._read(name),
            self.with_matching_block_and_marker_end_not_after_newline)

    @with_tempfile()
    def test_matching_block(self, name):
        '''
        Test blockreplace when block exists and its contents are a match. No
        changes should be made.
        '''
        # Pass 1: content ends in newline
        self._write(name, self.with_matching_block)
        ret = self.run_state('file.blockreplace',
                             name=name,
                             content=self.content,
                             marker_start=self.marker_start,
                             marker_end=self.marker_end)
        self.assertSaltTrueReturn(ret)
        self.assertFalse(ret[next(iter(ret))]['changes'])
        self.assertEqual(self._read(name), self.with_matching_block)
        # Pass 1a: Re-run state, no changes should be made
        ret = self.run_state('file.blockreplace',
                             name=name,
                             content=self.content,
                             marker_start=self.marker_start,
                             marker_end=self.marker_end)
        self.assertSaltTrueReturn(ret)
        self.assertFalse(ret[next(iter(ret))]['changes'])
        self.assertEqual(self._read(name), self.with_matching_block)

        # Pass 2: content does not end in newline
        self._write(name, self.with_matching_block)
        ret = self.run_state('file.blockreplace',
                             name=name,
                             content=self.content.rstrip('\r\n'),
                             marker_start=self.marker_start,
                             marker_end=self.marker_end)
        self.assertSaltTrueReturn(ret)
        self.assertFalse(ret[next(iter(ret))]['changes'])
        self.assertEqual(self._read(name), self.with_matching_block)
        # Pass 2a: Re-run state, no changes should be made
        ret = self.run_state('file.blockreplace',
                             name=name,
                             content=self.content.rstrip('\r\n'),
                             marker_start=self.marker_start,
                             marker_end=self.marker_end)
        self.assertSaltTrueReturn(ret)
        self.assertFalse(ret[next(iter(ret))]['changes'])
        self.assertEqual(self._read(name), self.with_matching_block)

    @with_tempfile()
    def test_matching_block_append_newline(self, name):
        '''
        Test blockreplace when block exists and its contents are a match. Test
        with append_newline explicitly set to True. This will result in an
        extra newline when the content ends in a newline, and will not when the
        content does not end in a newline.
        '''
        # Pass 1: content ends in newline
        self._write(name, self.with_matching_block)
        ret = self.run_state('file.blockreplace',
                             name=name,
                             content=self.content,
                             marker_start=self.marker_start,
                             marker_end=self.marker_end,
                             append_newline=True)
        self.assertSaltTrueReturn(ret)
        self.assertTrue(ret[next(iter(ret))]['changes'])
        self.assertEqual(
            self._read(name),
            self.with_matching_block_and_extra_newline)
        # Pass 1a: Re-run state, no changes should be made
        ret = self.run_state('file.blockreplace',
                             name=name,
                             content=self.content,
                             marker_start=self.marker_start,
                             marker_end=self.marker_end,
                             append_newline=True)
        self.assertSaltTrueReturn(ret)
        self.assertFalse(ret[next(iter(ret))]['changes'])
        self.assertEqual(
            self._read(name),
            self.with_matching_block_and_extra_newline)

        # Pass 2: content does not end in newline
        self._write(name, self.with_matching_block)
        ret = self.run_state('file.blockreplace',
                             name=name,
                             content=self.content.rstrip('\r\n'),
                             marker_start=self.marker_start,
                             marker_end=self.marker_end,
                             append_newline=True)
        self.assertSaltTrueReturn(ret)
        self.assertFalse(ret[next(iter(ret))]['changes'])
        self.assertEqual(self._read(name), self.with_matching_block)
        # Pass 2a: Re-run state, no changes should be made
        ret = self.run_state('file.blockreplace',
                             name=name,
                             content=self.content.rstrip('\r\n'),
                             marker_start=self.marker_start,
                             marker_end=self.marker_end,
                             append_newline=True)
        self.assertSaltTrueReturn(ret)
        self.assertFalse(ret[next(iter(ret))]['changes'])
        self.assertEqual(self._read(name), self.with_matching_block)

    @with_tempfile()
    def test_matching_block_no_append_newline(self, name):
        '''
        Test blockreplace when block exists and its contents are a match. Test
        with append_newline explicitly set to False. This will result in the
        marker_end not being directly preceded by a newline when the content
        does not end in a newline.
        '''
        # Pass 1: content ends in newline
        self._write(name, self.with_matching_block)
        ret = self.run_state('file.blockreplace',
                             name=name,
                             content=self.content,
                             marker_start=self.marker_start,
                             marker_end=self.marker_end,
                             append_newline=False)
        self.assertSaltTrueReturn(ret)
        self.assertFalse(ret[next(iter(ret))]['changes'])
        self.assertEqual(self._read(name), self.with_matching_block)
        # Pass 1a: Re-run state, no changes should be made
        ret = self.run_state('file.blockreplace',
                             name=name,
                             content=self.content,
                             marker_start=self.marker_start,
                             marker_end=self.marker_end,
                             append_newline=False)
        self.assertSaltTrueReturn(ret)
        self.assertFalse(ret[next(iter(ret))]['changes'])
        self.assertEqual(self._read(name), self.with_matching_block)

        # Pass 2: content does not end in newline
        self._write(name, self.with_matching_block)
        ret = self.run_state('file.blockreplace',
                             name=name,
                             content=self.content.rstrip('\r\n'),
                             marker_start=self.marker_start,
                             marker_end=self.marker_end,
                             append_newline=False)
        self.assertSaltTrueReturn(ret)
        self.assertTrue(ret[next(iter(ret))]['changes'])
        self.assertEqual(
            self._read(name),
            self.with_matching_block_and_marker_end_not_after_newline)
        # Pass 2a: Re-run state, no changes should be made
        ret = self.run_state('file.blockreplace',
                             name=name,
                             content=self.content.rstrip('\r\n'),
                             marker_start=self.marker_start,
                             marker_end=self.marker_end,
                             append_newline=False)
        self.assertSaltTrueReturn(ret)
        self.assertFalse(ret[next(iter(ret))]['changes'])
        self.assertEqual(
            self._read(name),
            self.with_matching_block_and_marker_end_not_after_newline)

    @with_tempfile()
    def test_matching_block_and_marker_not_after_newline(self, name):
        '''
        Test blockreplace when block exists and its contents are a match, but
        the marker_end is not directly preceded by a newline.
        '''
        # Pass 1: content ends in newline
        self._write(
            name,
            self.with_matching_block_and_marker_end_not_after_newline)
        ret = self.run_state('file.blockreplace',
                             name=name,
                             content=self.content,
                             marker_start=self.marker_start,
                             marker_end=self.marker_end)
        self.assertSaltTrueReturn(ret)
        self.assertTrue(ret[next(iter(ret))]['changes'])
        self.assertEqual(self._read(name), self.with_matching_block)
        # Pass 1a: Re-run state, no changes should be made
        ret = self.run_state('file.blockreplace',
                             name=name,
                             content=self.content,
                             marker_start=self.marker_start,
                             marker_end=self.marker_end)
        self.assertSaltTrueReturn(ret)
        self.assertFalse(ret[next(iter(ret))]['changes'])
        self.assertEqual(self._read(name), self.with_matching_block)

        # Pass 2: content does not end in newline
        self._write(
            name,
            self.with_matching_block_and_marker_end_not_after_newline)
        ret = self.run_state('file.blockreplace',
                             name=name,
                             content=self.content.rstrip('\r\n'),
                             marker_start=self.marker_start,
                             marker_end=self.marker_end)
        self.assertSaltTrueReturn(ret)
        self.assertTrue(ret[next(iter(ret))]['changes'])
        self.assertEqual(self._read(name), self.with_matching_block)
        # Pass 2a: Re-run state, no changes should be made
        ret = self.run_state('file.blockreplace',
                             name=name,
                             content=self.content.rstrip('\r\n'),
                             marker_start=self.marker_start,
                             marker_end=self.marker_end)
        self.assertSaltTrueReturn(ret)
        self.assertFalse(ret[next(iter(ret))]['changes'])
        self.assertEqual(self._read(name), self.with_matching_block)

    @with_tempfile()
    def test_matching_block_and_marker_not_after_newline_append_newline(self, name):
        '''
        Test blockreplace when block exists and its contents are a match, but
        the marker_end is not directly preceded by a newline. Test with
        append_newline explicitly set to True. This will result in an extra
        newline when the content ends in a newline, and will not when the
        content does not end in a newline.
        '''
        # Pass 1: content ends in newline
        self._write(
            name,
            self.with_matching_block_and_marker_end_not_after_newline)
        ret = self.run_state('file.blockreplace',
                             name=name,
                             content=self.content,
                             marker_start=self.marker_start,
                             marker_end=self.marker_end,
                             append_newline=True)
        self.assertSaltTrueReturn(ret)
        self.assertTrue(ret[next(iter(ret))]['changes'])
        self.assertEqual(
            self._read(name),
            self.with_matching_block_and_extra_newline)
        # Pass 1a: Re-run state, no changes should be made
        ret = self.run_state('file.blockreplace',
                             name=name,
                             content=self.content,
                             marker_start=self.marker_start,
                             marker_end=self.marker_end,
                             append_newline=True)
        self.assertSaltTrueReturn(ret)
        self.assertFalse(ret[next(iter(ret))]['changes'])
        self.assertEqual(
            self._read(name),
            self.with_matching_block_and_extra_newline)

        # Pass 2: content does not end in newline
        self._write(
            name,
            self.with_matching_block_and_marker_end_not_after_newline)
        ret = self.run_state('file.blockreplace',
                             name=name,
                             content=self.content.rstrip('\r\n'),
                             marker_start=self.marker_start,
                             marker_end=self.marker_end,
                             append_newline=True)
        self.assertSaltTrueReturn(ret)
        self.assertTrue(ret[next(iter(ret))]['changes'])
        self.assertEqual(self._read(name), self.with_matching_block)
        # Pass 2a: Re-run state, no changes should be made
        ret = self.run_state('file.blockreplace',
                             name=name,
                             content=self.content.rstrip('\r\n'),
                             marker_start=self.marker_start,
                             marker_end=self.marker_end,
                             append_newline=True)
        self.assertSaltTrueReturn(ret)
        self.assertFalse(ret[next(iter(ret))]['changes'])
        self.assertEqual(self._read(name), self.with_matching_block)

    @with_tempfile()
    def test_matching_block_and_marker_not_after_newline_no_append_newline(self, name):
        '''
        Test blockreplace when block exists and its contents are a match, but
        the marker_end is not directly preceded by a newline. Test with
        append_newline explicitly set to False.
        '''
        # Pass 1: content ends in newline
        self._write(
            name,
            self.with_matching_block_and_marker_end_not_after_newline)
        ret = self.run_state('file.blockreplace',
                             name=name,
                             content=self.content,
                             marker_start=self.marker_start,
                             marker_end=self.marker_end,
                             append_newline=False)
        self.assertSaltTrueReturn(ret)
        self.assertTrue(ret[next(iter(ret))]['changes'])
        self.assertEqual(self._read(name), self.with_matching_block)
        # Pass 1a: Re-run state, no changes should be made
        ret = self.run_state('file.blockreplace',
                             name=name,
                             content=self.content,
                             marker_start=self.marker_start,
                             marker_end=self.marker_end,
                             append_newline=False)
        self.assertSaltTrueReturn(ret)
        self.assertFalse(ret[next(iter(ret))]['changes'])
        self.assertEqual(self._read(name), self.with_matching_block)

        # Pass 2: content does not end in newline
        self._write(
            name,
            self.with_matching_block_and_marker_end_not_after_newline)
        ret = self.run_state('file.blockreplace',
                             name=name,
                             content=self.content.rstrip('\r\n'),
                             marker_start=self.marker_start,
                             marker_end=self.marker_end,
                             append_newline=False)
        self.assertSaltTrueReturn(ret)
        self.assertFalse(ret[next(iter(ret))]['changes'])
        self.assertEqual(
            self._read(name),
            self.with_matching_block_and_marker_end_not_after_newline)
        # Pass 2a: Re-run state, no changes should be made
        ret = self.run_state('file.blockreplace',
                             name=name,
                             content=self.content.rstrip('\r\n'),
                             marker_start=self.marker_start,
                             marker_end=self.marker_end,
                             append_newline=False)
        self.assertSaltTrueReturn(ret)
        self.assertFalse(ret[next(iter(ret))]['changes'])
        self.assertEqual(
            self._read(name),
            self.with_matching_block_and_marker_end_not_after_newline)


class RemoteFileTest(ModuleCase, SaltReturnAssertsMixin):
    '''
    Uses a local tornado webserver to test http(s) file.managed states with and
    without skip_verify
    '''
    @classmethod
    def setUpClass(cls):
        cls.webserver = Webserver()
        cls.webserver.start()
        cls.source = cls.webserver.url('grail/scene33')
        if IS_WINDOWS:
            # CRLF vs LF causes a different hash on windows
            cls.source_hash = '21438b3d5fd2c0028bcab92f7824dc69'
        else:
            cls.source_hash = 'd2feb3beb323c79fc7a0f44f1408b4a3'

    @classmethod
    def tearDownClass(cls):
        cls.webserver.stop()

    @with_tempfile(create=False)
    def setUp(self, name):  # pylint: disable=arguments-differ
        self.name = name

    def tearDown(self):
        try:
            os.remove(self.name)
        except OSError as exc:
            if exc.errno != errno.ENOENT:
                raise exc

    def run_state(self, *args, **kwargs):
        ret = super(RemoteFileTest, self).run_state(*args, **kwargs)
        log.debug('ret = %s', ret)
        return ret

    def test_file_managed_http_source_no_hash(self):
        '''
        Test a remote file with no hash
        '''
        ret = self.run_state('file.managed',
                             name=self.name,
                             source=self.source,
                             skip_verify=False)
        # This should fail because no hash was provided
        self.assertSaltFalseReturn(ret)

    def test_file_managed_http_source(self):
        '''
        Test a remote file with no hash
        '''
        ret = self.run_state('file.managed',
                             name=self.name,
                             source=self.source,
                             source_hash=self.source_hash,
                             skip_verify=False)
        self.assertSaltTrueReturn(ret)

    def test_file_managed_http_source_skip_verify(self):
        '''
        Test a remote file using skip_verify
        '''
        ret = self.run_state('file.managed',
                             name=self.name,
                             source=self.source,
                             skip_verify=True)
        self.assertSaltTrueReturn(ret)

    def test_file_managed_keep_source_false_http(self):
        '''
        This test ensures that we properly clean the cached file if keep_source
        is set to False, for source files using an http:// URL
        '''
        # Run the state
        ret = self.run_state('file.managed',
                             name=self.name,
                             source=self.source,
                             source_hash=self.source_hash,
                             keep_source=False)
        ret = ret[next(iter(ret))]
        assert ret['result'] is True

        # Now make sure that the file is not cached
        result = self.run_function('cp.is_cached', [self.source])
        assert result == '', 'File is still cached at {0}'.format(result)


WIN_TEST_FILE = 'c:/testfile'


@destructiveTest
@skipIf(not IS_WINDOWS, 'windows test only')
class WinFileTest(ModuleCase):
    '''
    Test for the file state on Windows
    '''
    def setUp(self):
        self.run_state('file.managed', name=WIN_TEST_FILE, makedirs=True, contents='Only a test')

    def tearDown(self):
        self.run_state('file.absent', name=WIN_TEST_FILE)

    def test_file_managed(self):
        '''
        Test file.managed on Windows
        '''
        self.assertTrue(self.run_state('file.exists', name=WIN_TEST_FILE))

    def test_file_copy(self):
        '''
        Test file.copy on Windows
        '''
        ret = self.run_state('file.copy', name='c:/testfile_copy', makedirs=True, source=WIN_TEST_FILE)
        self.assertTrue(ret)

    def test_file_comment(self):
        '''
        Test file.comment on Windows
        '''
        self.run_state('file.comment', name=WIN_TEST_FILE, regex='^Only')
        with salt.utils.files.fopen(WIN_TEST_FILE, 'r') as fp_:
            self.assertTrue(fp_.read().startswith('#Only'))

    def test_file_replace(self):
        '''
        Test file.replace on Windows
        '''
        self.run_state('file.replace', name=WIN_TEST_FILE, pattern='test', repl='testing')
        with salt.utils.files.fopen(WIN_TEST_FILE, 'r') as fp_:
            self.assertIn('testing', fp_.read())

    def test_file_absent(self):
        '''
        Test file.absent on Windows
        '''
        ret = self.run_state('file.absent', name=WIN_TEST_FILE)
        self.assertTrue(ret)<|MERGE_RESOLUTION|>--- conflicted
+++ resolved
@@ -2532,66 +2532,6 @@
 class BlockreplaceTest(ModuleCase, SaltReturnAssertsMixin):
     marker_start = '# start'
     marker_end = '# end'
-<<<<<<< HEAD
-    content = six.text_type(os.linesep.join([
-        'Line 1 of block',
-        'Line 2 of block',
-        ''
-    ]))
-    without_block = six.text_type(os.linesep.join([
-        'Hello world!',
-        '',
-        '# comment here',
-        ''
-    ]))
-    with_non_matching_block = six.text_type(os.linesep.join([
-        'Hello world!',
-        '',
-        '# start',
-        'No match here',
-        '# end',
-        '# comment here',
-        ''
-    ]))
-    with_non_matching_block_and_marker_end_not_after_newline = six.text_type(os.linesep.join([
-        'Hello world!',
-        '',
-        '# start',
-        'No match here# end',
-        '# comment here',
-        ''
-    ]))
-    with_matching_block = six.text_type(os.linesep.join([
-        'Hello world!',
-        '',
-        '# start',
-        'Line 1 of block',
-        'Line 2 of block',
-        '# end',
-        '# comment here',
-        ''
-    ]))
-    with_matching_block_and_extra_newline = six.text_type(os.linesep.join([
-        'Hello world!',
-        '',
-        '# start',
-        'Line 1 of block',
-        'Line 2 of block',
-        '',
-        '# end',
-        '# comment here',
-        ''
-    ]))
-    with_matching_block_and_marker_end_not_after_newline = six.text_type(os.linesep.join([
-        'Hello world!',
-        '',
-        '# start',
-        'Line 1 of block',
-        'Line 2 of block# end',
-        '# comment here',
-        ''
-    ]))
-=======
     content = dedent(six.text_type('''\
         Line 1 of block
         Line 2 of block
@@ -2643,7 +2583,6 @@
         Line 2 of block# end
         # comment here
         '''))
->>>>>>> dfa38613
     content_explicit_posix_newlines = ('Line 1 of block\n'
                                        'Line 2 of block\n')
     content_explicit_windows_newlines = ('Line 1 of block\r\n'
