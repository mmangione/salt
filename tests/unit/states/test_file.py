# -*- coding: utf-8 -*-

# Import python libs
from __future__ import absolute_import, print_function, unicode_literals
from datetime import datetime
import os
import pprint
import shutil

try:
    from dateutil.relativedelta import relativedelta
    HAS_DATEUTIL = True
except ImportError:
    HAS_DATEUTIL = False

NO_DATEUTIL_REASON = 'python-dateutil is not installed'

# Import Salt Testing libs
from tests.support.mixins import LoaderModuleMockMixin
from tests.support.unit import skipIf, TestCase
from tests.support.mock import (
    NO_MOCK,
    NO_MOCK_REASON,
    Mock,
    MagicMock,
    call,
    mock_open,
    patch)

# Import salt libs
import salt.utils.files
import salt.utils.json
import salt.utils.platform
import salt.utils.yaml
import salt.states.file as filestate
import salt.serializers.yaml as yamlserializer
import salt.serializers.json as jsonserializer
import salt.serializers.python as pythonserializer
from salt.exceptions import CommandExecutionError
import salt.utils.win_functions


@skipIf(NO_MOCK, NO_MOCK_REASON)
class TestFileState(TestCase, LoaderModuleMockMixin):

    def setup_loader_modules(self):
        return {
            filestate: {
                '__env__': 'base',
                '__salt__': {'file.manage_file': False},
                '__serializers__': {
                    'yaml.serialize': yamlserializer.serialize,
                    'python.serialize': pythonserializer.serialize,
                    'json.serialize': jsonserializer.serialize
                },
                '__opts__': {'test': False, 'cachedir': ''},
                '__instance_id__': '',
                '__low__': {},
                '__utils__': {},
            }
        }

    def tearDown(self):
        remove_dir = '/tmp/etc'
        if salt.utils.platform.is_windows():
            remove_dir = 'c:\\tmp\\etc'
        try:
            salt.utils.files.rm_rf(remove_dir)
        except OSError:
            pass

    def test_serialize(self):
        def returner(contents, *args, **kwargs):
            returner.returned = contents
        returner.returned = None

        with patch.dict(filestate.__salt__, {'file.manage_file': returner}):

            dataset = {
                "foo": True,
                "bar": 42,
                "baz": [1, 2, 3],
                "qux": 2.0
            }

            filestate.serialize('/tmp', dataset)
            self.assertEqual(salt.utils.yaml.safe_load(returner.returned), dataset)

            filestate.serialize('/tmp', dataset, formatter="yaml")
            self.assertEqual(salt.utils.yaml.safe_load(returner.returned), dataset)

            filestate.serialize('/tmp', dataset, formatter="json")
            self.assertEqual(salt.utils.json.loads(returner.returned), dataset)

            filestate.serialize('/tmp', dataset, formatter="python")
            self.assertEqual(returner.returned, pprint.pformat(dataset) + '\n')

            mock_serializer = Mock(return_value='')
            with patch.dict(filestate.__serializers__,
                            {'json.serialize': mock_serializer}):
                filestate.serialize(
                    '/tmp',
                    dataset,
                    formatter='json',
                    serializer_opts=[{'indent': 8}])
                mock_serializer.assert_called_with(
                    dataset,
                    indent=8,
                    separators=(',', ': '),
                    sort_keys=True)

    def test_contents_and_contents_pillar(self):
        def returner(contents, *args, **kwargs):
            returner.returned = contents
        returner.returned = None

        manage_mode_mock = MagicMock()
        with patch.dict(filestate.__salt__, {'file.manage_file': returner,
                                             'config.manage_mode': manage_mode_mock}):

            ret = filestate.managed('/tmp/foo', contents='hi', contents_pillar='foo:bar')
            self.assertEqual(False, ret['result'])

    def test_contents_pillar_doesnt_add_more_newlines(self):
        # make sure the newline
        pillar_value = 'i am the pillar value{0}'.format(os.linesep)

        self.run_contents_pillar(pillar_value, expected=pillar_value)

    def run_contents_pillar(self, pillar_value, expected):
        returner = MagicMock(return_value=None)
        path = '/tmp/foo'
        pillar_path = 'foo:bar'

        # the values don't matter here
        pillar_mock = MagicMock(return_value=pillar_value)
        with patch.dict(filestate.__salt__, {'file.manage_file': returner,
                                             'config.manage_mode': MagicMock(),
                                             'file.source_list': MagicMock(return_value=[None, None]),
                                             'file.get_managed': MagicMock(return_value=[None, None, None]),
                                             'pillar.get': pillar_mock}):

            ret = filestate.managed(path, contents_pillar=pillar_path)

            # make sure no errors are returned
            self.assertEqual(None, ret)

            # Make sure the contents value matches the expected value.
            # returner.call_args[0] will be an args tuple containing all the args
            # passed to the mocked returner for file.manage_file. Any changes to
            # the arguments for file.manage_file may make this assertion fail.
            # If the test is failing, check the position of the "contents" param
            # in the manage_file() function in salt/modules/file.py, the fix is
            # likely as simple as updating the 2nd index below.
            self.assertEqual(expected, returner.call_args[0][-5])

    def test_symlink(self):
        '''
        Test to create a symlink.
        '''
        name = os.sep + os.path.join('tmp', 'testfile.txt')
        target = salt.utils.files.mkstemp()
        test_dir = os.sep + 'tmp'
        user = 'salt'

        if salt.utils.platform.is_windows():
            group = 'salt'
        else:
            group = 'saltstack'

        def return_val(kwargs):
            val = {
                'name': name,
                'result': False,
                'comment': '',
                'changes': {},
            }
            val.update(kwargs)
            return val

        mock_t = MagicMock(return_value=True)
        mock_f = MagicMock(return_value=False)
        mock_empty = MagicMock(return_value='')
        mock_uid = MagicMock(return_value='U1001')
        mock_gid = MagicMock(return_value='g1001')
        mock_target = MagicMock(return_value=target)
        mock_user = MagicMock(return_value=user)
        mock_grp = MagicMock(return_value=group)
        mock_os_error = MagicMock(side_effect=OSError)

        with patch.dict(filestate.__salt__, {'config.manage_mode': mock_t}):
            comt = ('Must provide name to file.symlink')
            ret = return_val({'comment': comt, 'name': ''})
            self.assertDictEqual(filestate.symlink('', target), ret)

        with patch.dict(filestate.__salt__, {'config.manage_mode': mock_t,
                                             'file.user_to_uid': mock_empty,
                                             'file.group_to_gid': mock_empty,
                                             'user.info': mock_empty,
                                             'user.current': mock_user}):
            if salt.utils.platform.is_windows():
                comt = ('User {0} does not exist'.format(user))
                ret = return_val({'comment': comt, 'name': name})
            else:
                comt = ('User {0} does not exist. Group {1} does not exist.'.format(user, group))
                ret = return_val({'comment': comt, 'name': name})
            self.assertDictEqual(
                filestate.symlink(name, target, user=user, group=group),
                ret)

        with patch.dict(filestate.__salt__, {'config.manage_mode': mock_t,
                                             'file.user_to_uid': mock_uid,
                                             'file.group_to_gid': mock_gid,
                                             'file.is_link': mock_f,
                                             'user.info': mock_empty,
                                             'user.current': mock_user}),\
                patch.dict(filestate.__opts__, {'test': True}),\
                patch.object(os.path, 'exists', mock_f):
            if salt.utils.platform.is_windows():
                comt = ('User {0} does not exist'.format(user))
                ret = return_val({'comment': comt,
                                  'result': False,
                                  'name': name,
                                  'changes': {}})
            else:
                comt = 'Symlink {0} to {1} is set for creation'.format(name, target)
                ret = return_val({'comment': comt,
                                  'result': None,
                                  'pchanges': {'new': name}})
            self.assertDictEqual(filestate.symlink(name, target, user=user,
                                                   group=group), ret)

        with patch.dict(filestate.__salt__, {'config.manage_mode': mock_t,
                                             'file.user_to_uid': mock_uid,
                                             'file.group_to_gid': mock_gid,
                                             'file.is_link': mock_f,
                                             'user.info': mock_empty,
                                             'user.current': mock_user}),\
                patch.dict(filestate.__opts__, {'test': False}),\
                patch.object(os.path, 'isdir', mock_f),\
                patch.object(os.path, 'exists', mock_f):
            if salt.utils.platform.is_windows():
                comt = 'User {0} does not exist'.format(user)
                ret = return_val({'comment': comt,
                                  'result': False,
                                  'name': name,
                                  'changes': {}})
            else:
                comt = 'Directory {0} for symlink is not present'.format(test_dir)
                ret = return_val({'comment': comt,
                                  'result': False,
                                  'pchanges': {'new': name}})
            self.assertDictEqual(filestate.symlink(name, target,
                                                   user=user,
                                                   group=group), ret)

        with patch.dict(filestate.__salt__, {'config.manage_mode': mock_t,
                                             'file.user_to_uid': mock_uid,
                                             'file.group_to_gid': mock_gid,
                                             'file.is_link': mock_t,
                                             'file.readlink': mock_target,
                                             'user.info': mock_empty,
                                             'user.current': mock_user}),\
                patch.dict(filestate.__opts__, {'test': False}),\
                patch.object(os.path, 'isdir', mock_t),\
                patch.object(salt.states.file, '_check_symlink_ownership', mock_t),\
                patch('salt.utils.win_functions.get_sid_from_name', return_value='test-sid'):
            if salt.utils.platform.is_windows():
                comt = 'Symlink {0} is present and owned by {1}'.format(name, user)
            else:
                comt = 'Symlink {0} is present and owned by {1}:{2}'.format(name, user, group)
            ret = return_val({'comment': comt,
                              'result': True,
                              'pchanges': {}})
            self.assertDictEqual(filestate.symlink(name, target,
                                                   user=user,
                                                   group=group), ret)

        with patch.dict(filestate.__salt__, {'config.manage_mode': mock_t,
                                             'file.user_to_uid': mock_uid,
                                             'file.group_to_gid': mock_gid,
                                             'file.is_link': mock_f,
                                             'file.readlink': mock_target,
                                             'user.info': mock_empty,
                                             'user.current': mock_user}),\
                patch.dict(filestate.__opts__, {'test': False}),\
                patch.object(os.path, 'isdir', mock_t),\
                patch.object(os.path, 'exists', mock_f),\
                patch.object(os.path, 'lexists', mock_t),\
                patch('salt.utils.win_functions.get_sid_from_name', return_value='test-sid'):
            comt = 'Symlink & backup dest exists and Force not set. {0} -> ' \
                   '{1} - backup: {2}'.format(name, target, os.path.join(test_dir, 'SALT'))
            ret.update({'comment': comt,
                        'result': False,
                        'pchanges': {'new': name}})
            self.assertDictEqual(
                filestate.symlink(name, target, user=user, group=group,
                                  backupname='SALT'),
                ret)

        with patch.dict(filestate.__salt__, {'config.manage_mode': mock_t,
                                             'file.user_to_uid': mock_uid,
                                             'file.group_to_gid': mock_gid,
                                             'file.is_link': mock_f,
                                             'file.readlink': mock_target,
                                             'user.info': mock_empty,
                                             'user.current': mock_user}),\
                patch.dict(filestate.__opts__, {'test': False}),\
                patch.object(os.path, 'isfile', mock_t), \
                patch.object(os.path, 'isdir', mock_t),\
                patch('salt.utils.win_functions.get_sid_from_name', return_value='test-sid'):
            comt = 'Backupname must be an absolute path or a file name: {0}'.format('tmp/SALT')
            ret.update({'comment': comt,
                        'result': False,
                        'pchanges': {'new': name}})
            self.assertDictEqual(
                filestate.symlink(name, target, user=user, group=group, backupname='tmp/SALT'),
                ret)

        with patch.dict(filestate.__salt__, {'config.manage_mode': mock_t,
                                             'file.user_to_uid': mock_uid,
                                             'file.group_to_gid': mock_gid,
                                             'file.is_link': mock_f,
                                             'file.readlink': mock_target,
                                             'user.info': mock_empty,
                                             'user.current': mock_user}),\
                patch.dict(filestate.__opts__, {'test': False}),\
                patch.object(os.path, 'isdir', mock_t),\
                patch.object(os.path, 'exists', mock_f),\
                patch.object(os.path, 'isfile', mock_t),\
                patch('salt.utils.win_functions.get_sid_from_name', return_value='test-sid'):
            comt = 'File exists where the symlink {0} should be'.format(name)
            ret = return_val({'comment': comt,
                              'pchanges': {'new': name},
                              'result': False})
            self.assertDictEqual(
                filestate.symlink(name, target, user=user, group=group),
                ret)

        with patch.dict(filestate.__salt__, {'config.manage_mode': mock_t,
                                             'file.user_to_uid': mock_uid,
                                             'file.group_to_gid': mock_gid,
                                             'file.is_link': mock_f,
                                             'file.readlink': mock_target,
                                             'file.symlink': mock_t,
                                             'user.info': mock_t,
                                             'file.lchown': mock_f}),\
                patch.dict(filestate.__opts__, {'test': False}),\
                patch.object(os.path, 'isdir', MagicMock(side_effect=[True, False])),\
                patch.object(os.path, 'isfile', mock_t),\
                patch.object(os.path, 'exists', mock_f),\
                patch('salt.utils.win_functions.get_sid_from_name', return_value='test-sid'):
            comt = 'File exists where the symlink {0} should be'.format(name)
            ret = return_val({'comment': comt,
                              'result': False,
                              'pchanges': {'new': name}})
            self.assertDictEqual(
                filestate.symlink(name, target, user=user, group=group),
                ret)

        with patch.dict(filestate.__salt__, {'config.manage_mode': mock_t,
                                             'file.user_to_uid': mock_uid,
                                             'file.group_to_gid': mock_gid,
                                             'file.is_link': mock_f,
                                             'file.readlink': mock_target,
                                             'file.symlink': mock_t,
                                             'user.info': mock_t,
                                             'file.lchown': mock_f}),\
                patch.dict(filestate.__opts__, {'test': False}),\
                patch.object(os.path, 'isdir', MagicMock(side_effect=[True, False])),\
                patch.object(os.path, 'isdir', mock_t),\
                patch.object(os.path, 'exists', mock_f),\
                patch('salt.utils.win_functions.get_sid_from_name', return_value='test-sid'):
            comt = 'Directory exists where the symlink {0} should be'.format(name)
            ret = return_val({'comment': comt,
                              'result': False,
                              'pchanges': {'new': name}})
            self.assertDictEqual(
                filestate.symlink(name, target, user=user, group=group),
                ret)

        with patch.dict(filestate.__salt__, {'config.manage_mode': mock_t,
                                             'file.user_to_uid': mock_uid,
                                             'file.group_to_gid': mock_gid,
                                             'file.is_link': mock_f,
                                             'file.readlink': mock_target,
                                             'file.symlink': mock_os_error,
                                             'user.info': mock_t,
                                             'file.lchown': mock_f}),\
                patch.dict(filestate.__opts__, {'test': False}),\
                patch.object(os.path, 'isdir', MagicMock(side_effect=[True, False])),\
                patch.object(os.path, 'isfile', mock_f),\
                patch('salt.utils.win_functions.get_sid_from_name', return_value='test-sid'):
            comt = 'Unable to create new symlink {0} -> {1}: '.format(name, target)
            ret = return_val({'comment': comt,
                              'result': False,
                              'pchanges': {'new': name}})
            self.assertDictEqual(
                filestate.symlink(name, target, user=user, group=group),
                ret)

        with patch.dict(filestate.__salt__, {'config.manage_mode': mock_t,
                                             'file.user_to_uid': mock_uid,
                                             'file.group_to_gid': mock_gid,
                                             'file.is_link': mock_f,
                                             'file.readlink': mock_target,
                                             'file.symlink': mock_t,
                                             'user.info': mock_t,
                                             'file.lchown': mock_f,
                                             'file.get_user': mock_user,
                                             'file.get_group': mock_grp}),\
                patch.dict(filestate.__opts__, {'test': False}),\
                patch.object(os.path, 'isdir', MagicMock(side_effect=[True, False])),\
                patch.object(os.path, 'isfile', mock_f),\
                patch('salt.states.file._check_symlink_ownership', return_value=True),\
                patch('salt.utils.win_functions.get_sid_from_name', return_value='test-sid'):
            comt = 'Created new symlink {0} -> {1}'.format(name, target)
            ret = return_val({'comment': comt,
                              'result': True,
                              'pchanges': {'new': name},
                              'changes': {'new': name}})
            self.assertDictEqual(
                filestate.symlink(name, target, user=user, group=group),
                ret)

        with patch.dict(filestate.__salt__, {'config.manage_mode': mock_t,
                                             'file.user_to_uid': mock_uid,
                                             'file.group_to_gid': mock_gid,
                                             'file.is_link': mock_f,
                                             'file.readlink': mock_target,
                                             'file.symlink': mock_t,
                                             'user.info': mock_t,
                                             'file.lchown': mock_f,
                                             'file.get_user': mock_empty,
                                             'file.get_group': mock_empty}),\
                patch.dict(filestate.__opts__, {'test': False}),\
                patch.object(os.path, 'isdir', MagicMock(side_effect=[True, False])),\
                patch.object(os.path, 'isfile', mock_f),\
                patch('salt.utils.win_functions.get_sid_from_name', return_value='test-sid'),\
                patch('salt.states.file._set_symlink_ownership', return_value=False),\
                patch('salt.states.file._check_symlink_ownership', return_value=False):
            comt = 'Created new symlink {0} -> {1}, but was unable to set ' \
                   'ownership to {2}:{3}'.format(name, target, user, group)
            ret = return_val({'comment': comt,
                              'result': False,
                              'pchanges': {'new': name},
                              'changes': {'new': name}})
            self.assertDictEqual(
                filestate.symlink(name, target, user=user, group=group),
                ret)

    # 'absent' function tests: 1
    def test_absent(self):
        '''
        Test to make sure that the named file or directory is absent.
        '''
        name = '/fake/file.conf'

        ret = {'name': name,
               'result': False,
               'comment': '',
               'pchanges': {},
               'changes': {}}

        mock_t = MagicMock(return_value=True)
        mock_f = MagicMock(return_value=False)
        mock_file = MagicMock(side_effect=[True, CommandExecutionError])
        mock_tree = MagicMock(side_effect=[True, OSError])

        comt = ('Must provide name to file.absent')
        ret.update({'comment': comt, 'name': ''})

        with patch.object(os.path, 'islink', MagicMock(return_value=False)):
            self.assertDictEqual(filestate.absent(''), ret)

            with patch.object(os.path, 'isabs', mock_f):
                comt = ('Specified file {0} is not an absolute path'
                        .format(name))
                ret.update({'comment': comt, 'name': name})
                self.assertDictEqual(filestate.absent(name), ret)

            with patch.object(os.path, 'isabs', mock_t):
                comt = ('Refusing to make "/" absent')
                ret.update({'comment': comt, 'name': '/'})
                self.assertDictEqual(filestate.absent('/'), ret)

            with patch.object(os.path, 'isfile', mock_t):
                with patch.dict(filestate.__opts__, {'test': True}):
                    comt = ('File {0} is set for removal'.format(name))
                    ret.update({'comment': comt,
                                'name': name,
                                'result': None,
                                'pchanges': {'removed': '/fake/file.conf'}})
                    self.assertDictEqual(filestate.absent(name), ret)
                    ret.update({'pchanges': {}})

                with patch.dict(filestate.__opts__, {'test': False}):
                    with patch.dict(filestate.__salt__,
                                    {'file.remove': mock_file}):
                        comt = ('Removed file {0}'.format(name))
                        ret.update({'comment': comt, 'result': True,
                                    'changes': {'removed': name},
                                    'pchanges': {'removed': name}})
                        self.assertDictEqual(filestate.absent(name), ret)

                        comt = ('Removed file {0}'.format(name))
                        ret.update({'comment': '',
                                    'result': False,
                                    'changes': {}})
                        self.assertDictEqual(filestate.absent(name), ret)
                        ret.update({'pchanges': {}})

            with patch.object(os.path, 'isfile', mock_f):
                with patch.object(os.path, 'isdir', mock_t):
                    with patch.dict(filestate.__opts__, {'test': True}):
                        comt = \
                            'Directory {0} is set for removal'.format(name)
                        ret.update({'comment': comt,
                                    'pchanges': {'removed': name},
                                    'result': None})
                        self.assertDictEqual(filestate.absent(name), ret)

                    with patch.dict(filestate.__opts__, {'test': False}):
                        with patch.dict(filestate.__salt__,
                                        {'file.remove': mock_tree}):
                            comt = ('Removed directory {0}'.format(name))
                            ret.update({'comment': comt, 'result': True,
                                        'changes': {'removed': name}})
                            self.assertDictEqual(filestate.absent(name), ret)

                            comt = \
                                'Failed to remove directory {0}'.format(name)
                            ret.update({'comment': comt, 'result': False,
                                        'changes': {}})
                            self.assertDictEqual(filestate.absent(name), ret)
                            ret.update({'pchanges': {}})

                with patch.object(os.path, 'isdir', mock_f):
                    with patch.dict(filestate.__opts__, {'test': True}):
                        comt = ('File {0} is not present'.format(name))
                        ret.update({'comment': comt, 'result': True})
                        self.assertDictEqual(filestate.absent(name), ret)

    # 'exists' function tests: 1

    def test_exists(self):
        '''
        Test to verify that the named file or directory is present or exists.
        '''
        name = '/etc/grub.conf'

        ret = {'name': name,
               'result': False,
               'comment': '',
               'changes': {},
               'pchanges': {}}

        mock_t = MagicMock(return_value=True)
        mock_f = MagicMock(return_value=False)

        comt = ('Must provide name to file.exists')
        ret.update({'comment': comt, 'name': ''})
        self.assertDictEqual(filestate.exists(''), ret)

        with patch.object(os.path, 'exists', mock_f):
            comt = ('Specified path {0} does not exist'.format(name))
            ret.update({'comment': comt, 'name': name})
            self.assertDictEqual(filestate.exists(name), ret)

        with patch.object(os.path, 'exists', mock_t):
            comt = ('Path {0} exists'.format(name))
            ret.update({'comment': comt, 'result': True})
            self.assertDictEqual(filestate.exists(name), ret)

    # 'missing' function tests: 1

    def test_missing(self):
        '''
        Test to verify that the named file or directory is missing.
        '''
        name = '/etc/grub.conf'

        ret = {'name': name,
               'result': False,
               'comment': '',
               'changes': {}}

        mock_t = MagicMock(return_value=True)
        mock_f = MagicMock(return_value=False)

        comt = ('Must provide name to file.missing')
        ret.update({'comment': comt, 'name': '', 'pchanges': {}})
        self.assertDictEqual(filestate.missing(''), ret)

        with patch.object(os.path, 'exists', mock_t):
            comt = ('Specified path {0} exists'.format(name))
            ret.update({'comment': comt, 'name': name})
            self.assertDictEqual(filestate.missing(name), ret)

        with patch.object(os.path, 'exists', mock_f):
            comt = ('Path {0} is missing'.format(name))
            ret.update({'comment': comt, 'result': True})
            self.assertDictEqual(filestate.missing(name), ret)

    # 'managed' function tests: 1

    def test_managed(self):
        '''
        Test to manage a given file, this function allows for a file to be
        downloaded from the salt master and potentially run through a templating
        system.
        '''
        with patch('salt.states.file._load_accumulators',
                   MagicMock(return_value=([], []))):
            name = '/etc/grub.conf'
            user = 'salt'
            group = 'saltstack'

            ret = {'name': name,
                   'result': False,
                   'comment': '',
                   'changes': {}}

            mock_t = MagicMock(return_value=True)
            mock_f = MagicMock(return_value=False)
            mock_cmd_fail = MagicMock(return_value={'retcode': 1})
            mock_uid = MagicMock(side_effect=['', 'U12', 'U12', 'U12', 'U12', 'U12',
                                              'U12', 'U12', 'U12', 'U12', 'U12',
                                              'U12', 'U12', 'U12', 'U12', 'U12'])
            mock_gid = MagicMock(side_effect=['', 'G12', 'G12', 'G12', 'G12', 'G12',
                                              'G12', 'G12', 'G12', 'G12', 'G12',
                                              'G12', 'G12', 'G12', 'G12', 'G12'])
            mock_if = MagicMock(side_effect=[True, False, False, False, False,
                                             False, False, False])
            if salt.utils.platform.is_windows():
                mock_ret = MagicMock(return_value=ret)
            else:
                mock_ret = MagicMock(return_value=(ret, None))
            mock_dict = MagicMock(return_value={})
            mock_cp = MagicMock(side_effect=[Exception, True])
            mock_ex = MagicMock(side_effect=[Exception, {'changes': {name: name}},
                                             True, Exception])
            mock_mng = MagicMock(side_effect=[Exception, ('', '', ''), ('', '', ''),
                                              ('', '', True), ('', '', True),
                                              ('', '', ''), ('', '', '')])
            mock_file = MagicMock(side_effect=[CommandExecutionError, ('', ''),
                                               ('', ''), ('', ''), ('', ''),
                                               ('', ''), ('', ''), ('', ''),
                                               ('', '')])
            with patch.dict(filestate.__salt__,
                            {'config.manage_mode': mock_t,
                             'file.user_to_uid': mock_uid,
                             'file.group_to_gid': mock_gid,
                             'file.file_exists': mock_if,
                             'file.check_perms': mock_ret,
                             'file.check_managed_changes': mock_dict,
                             'file.get_managed': mock_mng,
                             'file.source_list': mock_file,
                             'file.copy': mock_cp,
                             'file.manage_file': mock_ex,
                             'cmd.run_all': mock_cmd_fail}):
                comt = ('Destination file name is required')
                ret.update({'comment': comt, 'name': '', 'pchanges': {}})
                self.assertDictEqual(filestate.managed(''), ret)

                with patch.object(os.path, 'isfile', mock_f):
                    comt = ('File {0} is not present and is not set for '
                            'creation'.format(name))
                    ret.update({'comment': comt, 'name': name, 'result': True})
                    self.assertDictEqual(filestate.managed(name, create=False),
                                         ret)

                # Group argument is ignored on Windows systems. Group is set to
                # user
                if salt.utils.platform.is_windows():
                    comt = ('User salt is not available Group salt'
                            ' is not available')
                else:
                    comt = ('User salt is not available Group saltstack'
                            ' is not available')
                ret.update({'comment': comt, 'result': False})
                self.assertDictEqual(filestate.managed(name, user=user,
                                                       group=group), ret)

                with patch.object(os.path, 'isabs', mock_f):
                    comt = ('Specified file {0} is not an absolute path'
                            .format(name))
                    ret.update({'comment': comt, 'result': False})
                    self.assertDictEqual(filestate.managed(name, user=user,
                                                           group=group), ret)

                with patch.object(os.path, 'isabs', mock_t):
                    with patch.object(os.path, 'isdir', mock_t):
                        comt = ('Specified target {0} is a directory'.format(name))
                        ret.update({'comment': comt})
                        self.assertDictEqual(filestate.managed(name, user=user,
                                                               group=group), ret)

                    with patch.object(os.path, 'isdir', mock_f):
                        comt = ('Context must be formed as a dict')
                        ret.update({'comment': comt})
                        self.assertDictEqual(filestate.managed(name, user=user,
                                                               group=group,
                                                               context=True), ret)

                        comt = ('Defaults must be formed as a dict')
                        ret.update({'comment': comt})
                        self.assertDictEqual(filestate.managed(name, user=user,
                                                               group=group,
                                                               defaults=True), ret)

                        comt = ('Only one of \'contents\', \'contents_pillar\', '
                                'and \'contents_grains\' is permitted')
                        ret.update({'comment': comt})
                        self.assertDictEqual(filestate.managed
                                             (name, user=user, group=group,
                                              contents='A', contents_grains='B',
                                              contents_pillar='C'), ret)

                        with patch.object(os.path, 'exists', mock_t):
                            with patch.dict(filestate.__opts__, {'test': True}):
                                comt = ('File {0} not updated'.format(name))
                                ret.update({'comment': comt})
                                self.assertDictEqual(filestate.managed
                                                     (name, user=user, group=group,
                                                      replace=False), ret)

                                comt = ('The file {0} is in the correct state'
                                        .format(name))
                                ret.update({'comment': comt, 'result': True})
                                self.assertDictEqual(filestate.managed
                                                     (name, user=user, contents='A',
                                                      group=group), ret)

                        with patch.object(os.path, 'exists', mock_f):
                            with patch.dict(filestate.__opts__,
                                            {'test': False}):
                                comt = ('Unable to manage file: ')
                                ret.update({'comment': comt, 'result': False})
                                self.assertDictEqual(filestate.managed
                                                     (name, user=user, group=group,
                                                      contents='A'), ret)

                                comt = ('Unable to manage file: ')
                                ret.update({'comment': comt, 'result': False})
                                self.assertDictEqual(filestate.managed
                                                     (name, user=user, group=group,
                                                      contents='A'), ret)

                                with patch.object(salt.utils.files, 'mkstemp',
                                                  return_value=name):
                                    comt = ('Unable to copy file {0} to {1}: '
                                            .format(name, name))
                                    ret.update({'comment': comt, 'result': False})
                                    self.assertDictEqual(filestate.managed
                                                         (name, user=user,
                                                          group=group,
                                                          check_cmd='A'), ret)

                                comt = ('Unable to check_cmd file: ')
                                ret.update({'comment': comt, 'result': False})
                                self.assertDictEqual(filestate.managed
                                                     (name, user=user, group=group,
                                                      check_cmd='A'), ret)

                                comt = ('check_cmd execution failed')
                                ret.update({'comment': comt, 'result': False, 'skip_watch': True})
                                ret.pop('pchanges')
                                self.assertDictEqual(filestate.managed
                                                     (name, user=user, group=group,
                                                      check_cmd='A'), ret)

                                comt = ('check_cmd execution failed')
                                ret.update({'comment': True, 'pchanges': {}})
                                ret.pop('skip_watch', None)
                                self.assertDictEqual(filestate.managed
                                                     (name, user=user, group=group),
                                                     ret)

                                self.assertTrue(filestate.managed
                                                (name, user=user, group=group))

                                comt = ('Unable to manage file: ')
                                ret.update({'comment': comt})
                                self.assertDictEqual(filestate.managed
                                                     (name, user=user, group=group),
                                                     ret)

                        if salt.utils.platform.is_windows():
                            mock_ret = MagicMock(return_value=ret)
                            comt = ('File {0} not updated'.format(name))
                        else:
                            perms = {'luser': user,
                                     'lmode': '0644',
                                     'lgroup': group}
                            mock_ret = MagicMock(return_value=(ret, perms))
                            comt = ('File {0} will be updated with '
                                    'permissions 0400 from its current '
                                    'state of 0644'.format(name))

                        with patch.dict(filestate.__salt__,
                                        {'file.check_perms': mock_ret}):
                            with patch.object(os.path, 'exists', mock_t):
                                with patch.dict(filestate.__opts__, {'test': True}):
                                    ret.update({'comment': comt})
                                    if salt.utils.platform.is_windows():
                                        self.assertDictEqual(filestate.managed
                                                             (name, user=user,
                                                              group=group), ret)
                                    else:
                                        self.assertDictEqual(filestate.managed
                                                             (name, user=user,
                                                              group=group,
                                                              mode=400), ret)

    # 'directory' function tests: 1

    def test_directory(self):
        '''
        Test to ensure that a named directory is present and has the right perms
        '''
        name = '/etc/testdir'
        user = 'salt'
        group = 'saltstack'
        if salt.utils.platform.is_windows():
            name = name.replace('/', '\\')

        ret = {'name': name,
               'result': False,
               'comment': '',
               'pchanges': {},
               'changes': {}}

        comt = ('Must provide name to file.directory')
        ret.update({'comment': comt, 'name': ''})
        self.assertDictEqual(filestate.directory(''), ret)

        comt = ('Cannot specify both max_depth and clean')
        ret.update({'comment': comt, 'name': name})
        self.assertDictEqual(
                filestate.directory(name, clean=True, max_depth=2),
                ret)

        mock_t = MagicMock(return_value=True)
        mock_f = MagicMock(return_value=False)
        if salt.utils.platform.is_windows():
            mock_perms = MagicMock(return_value=ret)
        else:
            mock_perms = MagicMock(return_value=(ret, ''))
        mock_uid = MagicMock(side_effect=['', 'U12', 'U12', 'U12', 'U12', 'U12',
                                          'U12', 'U12', 'U12', 'U12', 'U12'])
        mock_gid = MagicMock(side_effect=['', 'G12', 'G12', 'G12', 'G12', 'G12',
                                          'G12', 'G12', 'G12', 'G12', 'G12'])
        mock_check = MagicMock(return_value=(
            None,
            'The directory "{0}" will be changed'.format(name),
            {name: {'directory': 'new'}}))
        mock_error = CommandExecutionError
        with patch.dict(filestate.__salt__, {'config.manage_mode': mock_t,
                                             'file.user_to_uid': mock_uid,
                                             'file.group_to_gid': mock_gid,
                                             'file.stats': mock_f,
                                             'file.check_perms': mock_perms,
                                             'file.mkdir': mock_t}), \
             patch('salt.utils.win_dacl.get_sid', mock_error), \
             patch('os.path.isdir', mock_t), \
             patch('salt.states.file._check_directory_win', mock_check):
            if salt.utils.platform.is_windows():
                comt = ('User salt is not available Group salt'
                        ' is not available')
            else:
                comt = ('User salt is not available Group saltstack'
                        ' is not available')
            ret.update({'comment': comt, 'name': name})
            self.assertDictEqual(
                filestate.directory(name, user=user, group=group), ret)

            with patch.object(os.path, 'isabs', mock_f):
                comt = ('Specified file {0} is not an absolute path'
                        .format(name))
                ret.update({'comment': comt})
                self.assertDictEqual(filestate.directory(name, user=user,
                                                         group=group), ret)

            with patch.object(os.path, 'isabs', mock_t):
                with patch.object(os.path, 'isfile',
                                  MagicMock(side_effect=[True, True, False,
                                                         True, True, True,
                                                         False])):
                    with patch.object(os.path, 'lexists', mock_t):
                        comt = ('File exists where the backup target'
                                ' A should go')
                        ret.update({'comment': comt})
                        self.assertDictEqual(filestate.directory
                                             (name, user=user,
                                              group=group,
                                              backupname='A'), ret)

                    with patch.object(os.path, 'isfile', mock_t):
                        comt = ('Specified location {0} exists and is a file'
                                .format(name))
                        ret.update({'comment': comt})
                        self.assertDictEqual(filestate.directory(name, user=user,
                                                                 group=group), ret)

                    with patch.object(os.path, 'islink', mock_t):
                        comt = ('Specified location {0} exists and is a symlink'
                                .format(name))
                        ret.update({'comment': comt})
                        self.assertDictEqual(filestate.directory(name,
                                                                 user=user,
                                                                 group=group),
                                             ret)

                with patch.object(os.path, 'isdir', mock_f):
                    with patch.dict(filestate.__opts__, {'test': True}):
                        if salt.utils.platform.is_windows():
                            comt = 'The directory "{0}" will be changed' \
                                   ''.format(name)
                        else:
                            comt = ('The following files will be changed:\n{0}:'
                                    ' directory - new\n'.format(name))
                        p_chg = {name: {'directory': 'new'}}
                        ret.update({
                            'comment': comt,
                            'result': None,
                            'pchanges': p_chg,
                            'changes': {}
                        })
                        self.assertDictEqual(filestate.directory(name,
                                                                 user=user,
                                                                 group=group),
                                             ret)

                    with patch.dict(filestate.__opts__, {'test': False}):
                        with patch.object(os.path, 'isdir', mock_f):
                            comt = ('No directory to create {0} in'
                                    .format(name))
                            ret.update({'comment': comt, 'result': False, 'changes': {}})
                            self.assertDictEqual(filestate.directory
                                                 (name, user=user, group=group),
                                                 ret)

                        with patch.object(os.path, 'isdir',
                                          MagicMock(side_effect=[True, False, True, True])):
                            comt = ('Failed to create directory {0}'
                                    .format(name))
                            ret.update({'comment': comt, 'result': False})
                            self.assertDictEqual(filestate.directory
                                                 (name, user=user, group=group),
                                                 ret)

                        recurse = ['ignore_files', 'ignore_dirs']
                        ret.update({'comment': 'Must not specify "recurse" '
                                               'options "ignore_files" and '
                                               '"ignore_dirs" at the same '
                                               'time.',
                                    'pchanges': {}})
                        with patch.object(os.path, 'isdir', mock_t):
                            self.assertDictEqual(filestate.directory
                                                 (name, user=user,
                                                  recurse=recurse, group=group),
                                                 ret)

                            self.assertDictEqual(filestate.directory
                                                 (name, user=user, group=group),
                                                 ret)

    # 'recurse' function tests: 1

    def test_recurse(self):
        '''
        Test to recurse through a subdirectory on the master
        and copy said subdirectory over to the specified path.
        '''
        name = '/opt/code/flask'
        source = 'salt://code/flask'
        user = 'salt'
        group = 'saltstack'
        if salt.utils.platform.is_windows():
            name = name.replace('/', '\\')

        ret = {'name': name,
               'result': False,
               'comment': '',
               'pchanges': {},
               'changes': {}}

        comt = ("'mode' is not allowed in 'file.recurse'."
                " Please use 'file_mode' and 'dir_mode'.")
        ret.update({'comment': comt})
        self.assertDictEqual(filestate.recurse(name, source, mode='W'), ret)

        mock_t = MagicMock(return_value=True)
        mock_f = MagicMock(return_value=False)
        mock_uid = MagicMock(return_value='')
        mock_gid = MagicMock(return_value='')
        mock_l = MagicMock(return_value=[])
        mock_emt = MagicMock(side_effect=[[], ['code/flask'], ['code/flask']])
        mock_lst = MagicMock(side_effect=[CommandExecutionError, (source, ''),
                                          (source, ''), (source, '')])
        with patch.dict(filestate.__salt__, {'config.manage_mode': mock_t,
                                             'file.user_to_uid': mock_uid,
                                             'file.group_to_gid': mock_gid,
                                             'file.source_list': mock_lst,
                                             'cp.list_master_dirs': mock_emt,
                                             'cp.list_master': mock_l}):

            # Group argument is ignored on Windows systems. Group is set to user
            if salt.utils.platform.is_windows():
                comt = ('User salt is not available Group salt'
                        ' is not available')
            else:
                comt = ('User salt is not available Group saltstack'
                        ' is not available')
            ret.update({'comment': comt})
            self.assertDictEqual(filestate.recurse(name, source, user=user,
                                                   group=group), ret)

            with patch.object(os.path, 'isabs', mock_f):
                comt = ('Specified file {0} is not an absolute path'
                        .format(name))
                ret.update({'comment': comt})
                self.assertDictEqual(filestate.recurse(name, source), ret)

            with patch.object(os.path, 'isabs', mock_t):
                comt = ("Invalid source '1' (must be a salt:// URI)")
                ret.update({'comment': comt})
                self.assertDictEqual(filestate.recurse(name, 1), ret)

                comt = ("Invalid source '//code/flask' (must be a salt:// URI)")
                ret.update({'comment': comt})
                self.assertDictEqual(filestate.recurse(name, '//code/flask'),
                                     ret)

                comt = ('Recurse failed: ')
                ret.update({'comment': comt})
                self.assertDictEqual(filestate.recurse(name, source), ret)

                comt = ("The directory 'code/flask' does not exist"
                        " on the salt fileserver in saltenv 'base'")
                ret.update({'comment': comt})
                self.assertDictEqual(filestate.recurse(name, source), ret)

                with patch.object(os.path, 'isdir', mock_f):
                    with patch.object(os.path, 'exists', mock_t):
                        comt = ('The path {0} exists and is not a directory'
                                .format(name))
                        ret.update({'comment': comt})
                        self.assertDictEqual(filestate.recurse(name, source),
                                             ret)

                with patch.object(os.path, 'isdir', mock_t):
                    comt = ('The directory {0} is in the correct state'
                            .format(name))
                    ret.update({'comment': comt, 'result': True})
                    self.assertDictEqual(filestate.recurse(name, source), ret)

    # 'replace' function tests: 1

    def test_replace(self):
        '''
        Test to maintain an edit in a file.
        '''
        name = '/etc/grub.conf'
        pattern = ('CentOS +')
        repl = 'salt'

        ret = {'name': name,
               'result': False,
               'comment': '',
               'changes': {}}

        comt = ('Must provide name to file.replace')
        ret.update({'comment': comt, 'name': '', 'pchanges': {}})
        self.assertDictEqual(filestate.replace('', pattern, repl), ret)

        mock_t = MagicMock(return_value=True)
        mock_f = MagicMock(return_value=False)
        with patch.object(os.path, 'isabs', mock_f):
            comt = ('Specified file {0} is not an absolute path'.format(name))
            ret.update({'comment': comt, 'name': name})
            self.assertDictEqual(filestate.replace(name, pattern, repl), ret)

        with patch.object(os.path, 'isabs', mock_t):
            with patch.object(os.path, 'exists', mock_t):
                with patch.dict(filestate.__salt__, {'file.replace': mock_f}):
                    with patch.dict(filestate.__opts__, {'test': False}):
                        comt = ('No changes needed to be made')
                        ret.update({'comment': comt, 'name': name,
                                    'result': True})
                        self.assertDictEqual(filestate.replace(name, pattern,
                                                               repl), ret)

    # 'blockreplace' function tests: 1

    def test_blockreplace(self):
        '''
        Test to maintain an edit in a file in a zone
        delimited by two line markers.
        '''
        with patch('salt.states.file._load_accumulators',
                   MagicMock(return_value=([], []))):
            name = '/etc/hosts'

            ret = {'name': name,
                   'result': False,
                   'comment': '',
                   'pchanges': {},
                   'changes': {}}

            comt = ('Must provide name to file.blockreplace')
            ret.update({'comment': comt, 'name': ''})
            self.assertDictEqual(filestate.blockreplace(''), ret)

            mock_t = MagicMock(return_value=True)
            mock_f = MagicMock(return_value=False)
            with patch.object(os.path, 'isabs', mock_f):
                comt = ('Specified file {0} is not an absolute path'.format(name))
                ret.update({'comment': comt, 'name': name})
                self.assertDictEqual(filestate.blockreplace(name), ret)

            with patch.object(os.path, 'isabs', mock_t), \
                    patch.object(os.path, 'exists', mock_t):
                with patch.dict(filestate.__salt__, {'file.blockreplace': mock_t}):
                    with patch.dict(filestate.__opts__, {'test': True}):
                        comt = ('Changes would be made')
                        ret.update({'comment': comt, 'result': None,
                                    'changes': {'diff': True},
                                    'pchanges': {'diff': True}})
                        self.assertDictEqual(filestate.blockreplace(name), ret)

    # 'comment' function tests: 1

    def test_comment(self):
        '''
        Test to comment out specified lines in a file.
        '''
        with patch.object(os.path, 'exists', MagicMock(return_value=True)):
            name = '/etc/aliases' if salt.utils.platform.is_darwin() else '/etc/fstab'
            regex = 'bind 127.0.0.1'

            ret = {'name': name,
                   'result': False,
                   'comment': '',
                   'pchanges': {},
                   'changes': {}}

            comt = ('Must provide name to file.comment')
            ret.update({'comment': comt, 'name': ''})
            self.assertDictEqual(filestate.comment('', regex), ret)

            mock_t = MagicMock(return_value=True)
            mock_f = MagicMock(return_value=False)
            with patch.object(os.path, 'isabs', mock_f):
                comt = ('Specified file {0} is not an absolute path'.format(name))
                ret.update({'comment': comt, 'name': name})
                self.assertDictEqual(filestate.comment(name, regex), ret)

            with patch.object(os.path, 'isabs', mock_t):
                with patch.dict(filestate.__salt__,
                                {'file.search': MagicMock(side_effect=[True, True, True, False, False])}):
                    comt = ('Pattern already commented')
                    ret.update({'comment': comt, 'result': True})
                    self.assertDictEqual(filestate.comment(name, regex), ret)

                    comt = ('{0}: Pattern not found'.format(regex))
                    ret.update({'comment': comt, 'result': False})
                    self.assertDictEqual(filestate.comment(name, regex), ret)

                with patch.dict(filestate.__salt__,
                                {'file.search': MagicMock(side_effect=[False, True, False, True, True]),
                                 'file.comment': mock_t,
                                 'file.comment_line': mock_t}):
                    with patch.dict(filestate.__opts__, {'test': True}):
                        comt = ('File {0} is set to be updated'.format(name))
                        ret.update({'comment': comt, 'result': None, 'pchanges': {name: 'updated'}})
                        self.assertDictEqual(filestate.comment(name, regex), ret)

                    with patch.dict(filestate.__opts__, {'test': False}):
                        with patch.object(salt.utils.files, 'fopen',
                                          MagicMock(mock_open())):
                            comt = ('Commented lines successfully')
                            ret.update({'comment': comt, 'result': True})
                            self.assertDictEqual(filestate.comment(name, regex),
                                                 ret)

    # 'uncomment' function tests: 1

    def test_uncomment(self):
        '''
        Test to uncomment specified commented lines in a file
        '''
        with patch.object(os.path, 'exists', MagicMock(return_value=True)):
            name = '/etc/aliases' if salt.utils.platform.is_darwin() else '/etc/fstab'
            regex = 'bind 127.0.0.1'

            ret = {'name': name,
                   'pchanges': {},
                   'result': False,
                   'comment': '',
                   'changes': {}}

            comt = ('Must provide name to file.uncomment')
            ret.update({'comment': comt, 'name': ''})
            self.assertDictEqual(filestate.uncomment('', regex), ret)

            mock_t = MagicMock(return_value=True)
            mock_f = MagicMock(return_value=False)
            mock = MagicMock(side_effect=[True, False, False, False, True, False,
                                          True, True])
            with patch.object(os.path, 'isabs', mock_f):
                comt = ('Specified file {0} is not an absolute path'.format(name))
                ret.update({'comment': comt, 'name': name})
                self.assertDictEqual(filestate.uncomment(name, regex), ret)

            with patch.object(os.path, 'isabs', mock_t):
                with patch.dict(filestate.__salt__,
                                {'file.search': mock,
                                 'file.uncomment': mock_t,
                                 'file.comment_line': mock_t}):
                    comt = ('Pattern already uncommented')
                    ret.update({'comment': comt, 'result': True})
                    self.assertDictEqual(filestate.uncomment(name, regex), ret)

                    comt = ('{0}: Pattern not found'.format(regex))
                    ret.update({'comment': comt, 'result': False})
                    self.assertDictEqual(filestate.uncomment(name, regex), ret)

                    with patch.dict(filestate.__opts__, {'test': True}):
                        comt = ('File {0} is set to be updated'.format(name))
                        ret.update({'comment': comt, 'result': None, 'pchanges': {name: 'updated'}, })
                        self.assertDictEqual(filestate.uncomment(name, regex), ret)

                    with patch.dict(filestate.__opts__, {'test': False}):
                        with patch.object(salt.utils.files, 'fopen',
                                          MagicMock(mock_open())):
                            comt = ('Uncommented lines successfully')
                            ret.update({'comment': comt, 'result': True})
                            self.assertDictEqual(filestate.uncomment(name, regex), ret)

    # 'prepend' function tests: 1

    def test_prepend(self):
        '''
        Test to ensure that some text appears at the beginning of a file.
        '''
        name = '/tmp/etc/motd'
        if salt.utils.platform.is_windows():
            name = 'c:\\tmp\\etc\\motd'
        assert not os.path.exists(os.path.split(name)[0])
        source = ['salt://motd/hr-messages.tmpl']
        sources = ['salt://motd/devops-messages.tmpl']
        text = ['Trust no one unless you have eaten much salt with him.']

        ret = {'name': name,
               'result': False,
               'comment': '',
               'pchanges': {},
               'changes': {}}

        comt = ('Must provide name to file.prepend')
        ret.update({'comment': comt, 'name': ''})
        self.assertDictEqual(filestate.prepend(''), ret)

        comt = ('source and sources are mutually exclusive')
        ret.update({'comment': comt, 'name': name})
        self.assertDictEqual(filestate.prepend(name, source=source,
                                               sources=sources), ret)

        mock_t = MagicMock(return_value=True)
        mock_f = MagicMock(return_value=False)
        with patch.dict(filestate.__salt__,
                        {'file.directory_exists': mock_f,
                         'file.makedirs': mock_t,
                         'file.stats': mock_f,
                         'cp.get_template': mock_f,
                         'file.search': mock_f,
                         'file.prepend': mock_t}):
            comt = ('The following files will be changed:\n/tmp/etc:'
                    ' directory - new\n')
            pchanges = {'/tmp/etc': {'directory': 'new'}}
            if salt.utils.platform.is_windows():
                comt = 'The directory "c:\\tmp\\etc" will be changed'
                pchanges = {'c:\\tmp\\etc': {'directory': 'new'}}
            ret.update({'comment': comt, 'name': name, 'pchanges': pchanges})
            self.assertDictEqual(filestate.prepend(name, makedirs=True),
                                 ret)

            with patch.object(os.path, 'isabs', mock_f):
                comt = ('Specified file {0} is not an absolute path'
                        .format(name))
                ret.update({'comment': comt, 'pchanges': {}})
                self.assertDictEqual(filestate.prepend(name), ret)

            with patch.object(os.path, 'isabs', mock_t):
                with patch.object(os.path, 'exists', mock_t):
                    comt = ("Failed to load template file {0}".format(source))
                    ret.pop('pchanges')
                    ret.update({'comment': comt, 'name': source, 'data': []})
                    self.assertDictEqual(filestate.prepend(name, source=source),
                                         ret)

                    ret.pop('data', None)
                    ret.update({'name': name})
                    with patch.object(salt.utils.files, 'fopen',
                                      MagicMock(mock_open(read_data=''))):
                        with patch.dict(filestate.__utils__, {'files.is_text': mock_f}):
                            with patch.dict(filestate.__opts__, {'test': True}):
                                change = {'diff': 'Replace binary file'}
                                comt = ('File {0} is set to be updated'
                                        .format(name))
                                ret.update({'comment': comt, 'result': None,
                                    'changes': change, 'pchanges': {}})
                                self.assertDictEqual(filestate.prepend
                                                     (name, text=text), ret)

                            with patch.dict(filestate.__opts__,
                                            {'test': False}):
                                comt = ('Prepended 1 lines')
                                ret.update({'comment': comt, 'result': True,
                                            'changes': {}})
                                self.assertDictEqual(filestate.prepend
                                                     (name, text=text), ret)

    # 'touch' function tests: 1

    def test_touch(self):
        '''
        Test to replicate the 'nix "touch" command to create a new empty
        file or update the atime and mtime of an existing file.
        '''
        name = '/var/log/httpd/logrotate.empty'

        ret = {'name': name,
               'result': False,
               'comment': '',
               'changes': {}}

        comt = ('Must provide name to file.touch')
        ret.update({'comment': comt, 'name': ''})
        self.assertDictEqual(filestate.touch(''), ret)

        mock_t = MagicMock(return_value=True)
        mock_f = MagicMock(return_value=False)
        with patch.object(os.path, 'isabs', mock_f):
            comt = ('Specified file {0} is not an absolute path'.format(name))
            ret.update({'comment': comt, 'name': name})
            self.assertDictEqual(filestate.touch(name), ret)

        with patch.object(os.path, 'isabs', mock_t):
            with patch.object(os.path, 'exists', mock_f):
                with patch.dict(filestate.__opts__, {'test': True}):
                    comt = ('File {0} is set to be created'.format(name))
                    ret.update({'comment': comt, 'result': None})
                    self.assertDictEqual(filestate.touch(name), ret)

            with patch.dict(filestate.__opts__, {'test': False}):
                with patch.object(os.path, 'isdir', mock_f):
                    comt = ('Directory not present to touch file {0}'
                            .format(name))
                    ret.update({'comment': comt, 'result': False})
                    self.assertDictEqual(filestate.touch(name), ret)

                with patch.object(os.path, 'isdir', mock_t):
                    with patch.dict(filestate.__salt__, {'file.touch': mock_t}):
                        comt = ('Created empty file {0}'.format(name))
                        ret.update({'comment': comt, 'result': True,
                                    'changes': {'new': name}})
                        self.assertDictEqual(filestate.touch(name), ret)

    # 'copy' function tests: 1

    def test_copy(self):
        '''
        Test if the source file exists on the system, copy it to the named file.
        '''
        name = '/tmp/salt'
        source = '/tmp/salt/salt'
        user = 'salt'
        group = 'saltstack'

        ret = {'name': name,
               'result': False,
               'comment': '',
               'changes': {}}

        comt = ('Must provide name to file.copy')
        ret.update({'comment': comt, 'name': ''})
        self.assertDictEqual(filestate.copy_('', source), ret)

        mock_t = MagicMock(return_value=True)
        mock_f = MagicMock(return_value=False)
        mock_uid = MagicMock(side_effect=[''])
        mock_gid = MagicMock(side_effect=[''])
        mock_user = MagicMock(return_value=user)
        mock_grp = MagicMock(return_value=group)
        mock_io = MagicMock(side_effect=IOError)
        with patch.object(os.path, 'isabs', mock_f):
            comt = ('Specified file {0} is not an absolute path'.format(name))
            ret.update({'comment': comt, 'name': name})
            self.assertDictEqual(filestate.copy_(name, source), ret)

        with patch.object(os.path, 'isabs', mock_t):
            with patch.object(os.path, 'exists', mock_f):
                comt = ('Source file "{0}" is not present'.format(source))
                ret.update({'comment': comt, 'result': False})
                self.assertDictEqual(filestate.copy_(name, source), ret)

            with patch.object(os.path, 'exists', mock_t):
                with patch.dict(filestate.__salt__,
                                {'file.user_to_uid': mock_uid,
                                 'file.group_to_gid': mock_gid,
                                 'file.get_user': mock_user,
                                 'file.get_group': mock_grp,
                                 'file.get_mode': mock_grp,
                                 'file.check_perms': mock_t}):

                    # Group argument is ignored on Windows systems. Group is set
                    # to user
                    if salt.utils.platform.is_windows():
                        comt = ('User salt is not available Group salt'
                                ' is not available')
                    else:
                        comt = ('User salt is not available Group saltstack'
                                ' is not available')
                    ret.update({'comment': comt, 'result': False})
                    self.assertDictEqual(filestate.copy_(name, source, user=user,
                                                         group=group), ret)

                    comt1 = ('Failed to delete "{0}" in preparation for'
                             ' forced move'.format(name))
                    comt2 = ('The target file "{0}" exists and will not be '
                             'overwritten'.format(name))
                    comt3 = ('File "{0}" is set to be copied to "{1}"'
                             .format(source, name))
                    with patch.object(os.path, 'isdir', mock_f):
                        with patch.object(os.path, 'lexists', mock_t):
                            with patch.dict(filestate.__opts__,
                                            {'test': False}):
                                with patch.dict(filestate.__salt__,
                                                {'file.remove': mock_io}):
                                    ret.update({'comment': comt1,
                                                'result': False})
                                    self.assertDictEqual(filestate.copy_
                                                         (name, source,
                                                          preserve=True,
                                                          force=True), ret)

                                with patch.object(os.path, 'isfile', mock_t):
                                    ret.update({'comment': comt2,
                                                'result': True})
                                    self.assertDictEqual(filestate.copy_
                                                         (name, source,
                                                          preserve=True), ret)

                        with patch.object(os.path, 'lexists', mock_f):
                            with patch.dict(filestate.__opts__, {'test': True}):
                                ret.update({'comment': comt3, 'result': None})
                                self.assertDictEqual(filestate.copy_
                                                     (name, source,
                                                      preserve=True), ret)

                            with patch.dict(filestate.__opts__, {'test': False}):
                                comt = ('The target directory /tmp is'
                                        ' not present')
                                ret.update({'comment': comt, 'result': False})
                                self.assertDictEqual(filestate.copy_
                                                     (name, source,
                                                      preserve=True), ret)

    # 'rename' function tests: 1

    def test_rename(self):
        '''
        Test if the source file exists on the system,
        rename it to the named file.
        '''
        name = '/tmp/salt'
        source = '/tmp/salt/salt'

        ret = {'name': name,
               'result': False,
               'comment': '',
               'changes': {}}

        comt = ('Must provide name to file.rename')
        ret.update({'comment': comt, 'name': ''})
        self.assertDictEqual(filestate.rename('', source), ret)

        mock_t = MagicMock(return_value=True)
        mock_f = MagicMock(return_value=False)

        mock_lex = MagicMock(side_effect=[False, True, True])
        with patch.object(os.path, 'isabs', mock_f):
            comt = ('Specified file {0} is not an absolute path'.format(name))
            ret.update({'comment': comt, 'name': name})
            self.assertDictEqual(filestate.rename(name, source), ret)

        mock_lex = MagicMock(return_value=False)
        with patch.object(os.path, 'isabs', mock_t):
            with patch.object(os.path, 'lexists', mock_lex):
                comt = ('Source file "{0}" has already been moved out of '
                        'place'.format(source))
                ret.update({'comment': comt, 'result': True})
                self.assertDictEqual(filestate.rename(name, source), ret)

        mock_lex = MagicMock(side_effect=[True, True, True])
        with patch.object(os.path, 'isabs', mock_t):
            with patch.object(os.path, 'lexists', mock_lex):
                comt = ('The target file "{0}" exists and will not be '
                        'overwritten'.format(name))
                ret.update({'comment': comt, 'result': False})
                self.assertDictEqual(filestate.rename(name, source), ret)

        mock_lex = MagicMock(side_effect=[True, True, True])
        mock_rem = MagicMock(side_effect=IOError)
        with patch.object(os.path, 'isabs', mock_t):
            with patch.object(os.path, 'lexists', mock_lex):
                with patch.dict(filestate.__opts__, {'test': False}):
                    comt = ('Failed to delete "{0}" in preparation for '
                            'forced move'.format(name))
                    with patch.dict(filestate.__salt__,
                                    {'file.remove': mock_rem}):
                        ret.update({'name': name,
                                    'comment': comt,
                                    'result': False})
                        self.assertDictEqual(filestate.rename(name, source,
                                                              force=True), ret)

        mock_lex = MagicMock(side_effect=[True, False, False])
        with patch.object(os.path, 'isabs', mock_t):
            with patch.object(os.path, 'lexists', mock_lex):
                with patch.dict(filestate.__opts__, {'test': True}):
                    comt = ('File "{0}" is set to be moved to "{1}"'
                            .format(source, name))
                    ret.update({'name': name,
                                'comment': comt,
                                'result': None})
                    self.assertDictEqual(filestate.rename(name, source), ret)

        mock_lex = MagicMock(side_effect=[True, False, False])
        with patch.object(os.path, 'isabs', mock_t):
            with patch.object(os.path, 'lexists', mock_lex):
                with patch.object(os.path, 'isdir', mock_f):
                    with patch.dict(filestate.__opts__, {'test': False}):
                        comt = ('The target directory /tmp is not present')
                        ret.update({'name': name,
                                    'comment': comt,
                                    'result': False})
                        self.assertDictEqual(filestate.rename(name, source),
                                             ret)

        mock_lex = MagicMock(side_effect=[True, False, False])
        with patch.object(os.path, 'isabs', mock_t):
            with patch.object(os.path, 'lexists', mock_lex):
                with patch.object(os.path, 'isdir', mock_t):
                    with patch.object(os.path, 'islink', mock_f):
                        with patch.dict(filestate.__opts__, {'test': False}):
                            with patch.object(shutil, 'move',
                                              MagicMock(side_effect=IOError)):
                                comt = ('Failed to move "{0}" to "{1}"'
                                        .format(source, name))
                                ret.update({'name': name,
                                            'comment': comt,
                                            'result': False})
                                self.assertDictEqual(filestate.rename(name,
                                                                      source),
                                                     ret)

        mock_lex = MagicMock(side_effect=[True, False, False])
        with patch.object(os.path, 'isabs', mock_t):
            with patch.object(os.path, 'lexists', mock_lex):
                with patch.object(os.path, 'isdir', mock_t):
                    with patch.object(os.path, 'islink', mock_f):
                        with patch.dict(filestate.__opts__, {'test': False}):
                            with patch.object(shutil, 'move', MagicMock()):
                                comt = ('Moved "{0}" to "{1}"'.format(source,
                                                                      name))
                                ret.update({'name': name,
                                            'comment': comt,
                                            'result': True,
                                            'changes': {name: source}})
                                self.assertDictEqual(filestate.rename(name,
                                                                      source),
                                                     ret)

    # 'accumulated' function tests: 1

    def test_accumulated(self):
        '''
        Test to prepare accumulator which can be used in template in file.
        '''
        with patch('salt.states.file._load_accumulators',
                   MagicMock(return_value=({}, {}))), \
                           patch('salt.states.file._persist_accummulators',
                                 MagicMock(return_value=True)):
            name = 'animals_doing_things'
            filename = '/tmp/animal_file.txt'
            text = ' jumps over the lazy dog.'

            ret = {'name': name,
                   'result': False,
                   'comment': '',
                   'changes': {}}

            comt = ('Must provide name to file.accumulated')
            ret.update({'comment': comt, 'name': ''})
            self.assertDictEqual(filestate.accumulated('', filename, text), ret)

            comt = ('No text supplied for accumulator')
            ret.update({'comment': comt, 'name': name})
            self.assertDictEqual(filestate.accumulated(name, filename, None), ret)

            with patch.dict(filestate.__low__, {'require_in': 'file',
                                                'watch_in': 'salt',
                                                '__sls__': 'SLS', '__id__': 'ID'}):
                comt = ('Orphaned accumulator animals_doing_things in SLS:ID')
                ret.update({'comment': comt, 'name': name})
                self.assertDictEqual(filestate.accumulated(name, filename, text),
                                     ret)

            with patch.dict(filestate.__low__, {'require_in': [{'file': 'A'}],
                                                'watch_in': [{'B': 'C'}],
                                                '__sls__': 'SLS', '__id__': 'ID'}):
                comt = ('Accumulator {0} for file {1} '
                        'was charged by text'.format(name, filename))
                ret.update({'comment': comt, 'name': name, 'result': True})
                self.assertDictEqual(filestate.accumulated(name, filename, text),
                                     ret)

        # 'serialize' function tests: 1

        def test_serialize_into_managed_file(self):
            '''
            Test to serializes dataset and store it into managed file.
            '''
            name = '/etc/dummy/package.json'

            ret = {'name': name,
                   'result': False,
                   'comment': '',
                   'changes': {}}

            comt = ('Must provide name to file.serialize')
            ret.update({'comment': comt, 'name': ''})
            self.assertDictEqual(filestate.serialize(''), ret)

            mock_t = MagicMock(return_value=True)
            mock_f = MagicMock(return_value=False)
            with patch.object(os.path, 'isfile', mock_f):
                comt = ('File {0} is not present and is not set for '
                        'creation'.format(name))
                ret.update({'comment': comt, 'name': name, 'result': True})
                self.assertDictEqual(filestate.serialize(name, create=False), ret)

            comt = ("Only one of 'dataset' and 'dataset_pillar' is permitted")
            ret.update({'comment': comt, 'result': False})
            self.assertDictEqual(filestate.serialize(name, dataset=True,
                                                     dataset_pillar=True), ret)

            comt = ("Neither 'dataset' nor 'dataset_pillar' was defined")
            ret.update({'comment': comt, 'result': False})
            self.assertDictEqual(filestate.serialize(name), ret)

            with patch.object(os.path, 'isfile', mock_t):
                comt = ('Python format is not supported for merging')
                ret.update({'comment': comt, 'result': False})
                self.assertDictEqual(filestate.serialize(name, dataset=True,
                                                         merge_if_exists=True,
                                                         formatter='python'), ret)

            comt = ('A format is not supported')
            ret.update({'comment': comt, 'result': False})
            self.assertDictEqual(filestate.serialize(name, dataset=True,
                                                     formatter='A'), ret)
            mock_changes = MagicMock(return_value=True)
            mock_no_changes = MagicMock(return_value=False)

            # __opts__['test']=True with changes
            with patch.dict(filestate.__salt__,
                            {'file.check_managed_changes': mock_changes}):
                with patch.dict(filestate.__opts__, {'test': True}):
                    comt = ('Dataset will be serialized and stored into {0}'
                            .format(name))
                    ret.update({'comment': comt, 'result': None, 'changes': True})
                    self.assertDictEqual(
                        filestate.serialize(name, dataset=True,
                                            formatter='python'), ret)

            # __opts__['test']=True without changes
            with patch.dict(filestate.__salt__,
                            {'file.check_managed_changes': mock_no_changes}):
                with patch.dict(filestate.__opts__, {'test': True}):
                    comt = ('The file {0} is in the correct state'
                            .format(name))
                    ret.update({'comment': comt, 'result': True, 'changes': False})
                    self.assertDictEqual(
                        filestate.serialize(name,
                                            dataset=True, formatter='python'), ret)

            mock = MagicMock(return_value=ret)
            with patch.dict(filestate.__opts__, {'test': False}):
                with patch.dict(filestate.__salt__, {'file.manage_file': mock}):
                    comt = ('Dataset will be serialized and stored into {0}'
                            .format(name))
                    ret.update({'comment': comt, 'result': None})
                    self.assertDictEqual(filestate.serialize(name, dataset=True,
                                                             formatter='python'),
                                         ret)

    # 'mknod' function tests: 1

    def test_mknod(self):
        '''
        Test to create a special file similar to the 'nix mknod command.
        '''
        name = '/dev/AA'
        ntype = 'a'

        ret = {'name': name,
               'result': False,
               'comment': '',
               'changes': {}}

        comt = ('Must provide name to file.mknod')
        ret.update({'comment': comt, 'name': ''})
        self.assertDictEqual(filestate.mknod('', ntype), ret)

        comt = ("Node type unavailable: 'a'. Available node types are "
                "character ('c'), block ('b'), and pipe ('p')")
        ret.update({'comment': comt, 'name': name})
        self.assertDictEqual(filestate.mknod(name, ntype), ret)

    # 'mod_run_check_cmd' function tests: 1

    def test_mod_run_check_cmd(self):
        '''
        Test to execute the check_cmd logic.
        '''
        cmd = 'A'
        filename = 'B'

        ret = {'comment': 'check_cmd execution failed',
               'result': False, 'skip_watch': True}

        mock = MagicMock(side_effect=[{'retcode': 1}, {'retcode': 0}])
        with patch.dict(filestate.__salt__, {'cmd.run_all': mock}):
            self.assertDictEqual(filestate.mod_run_check_cmd(cmd, filename),
                                 ret)

            self.assertTrue(filestate.mod_run_check_cmd(cmd, filename))

    @skipIf(not HAS_DATEUTIL, NO_DATEUTIL_REASON)
    def test_retention_schedule(self):
        '''
        Test to execute the retention_schedule logic.

        This test takes advantage of knowing which files it is generating,
        which means it can easily generate list of which files it should keep.
        '''

        def generate_fake_files(format='example_name_%Y%m%dT%H%M%S.tar.bz2',
                                starting=datetime(2016, 2, 8, 9),
                                every=relativedelta(minutes=30),
                                ending=datetime(2015, 12, 25),
                                maxfiles=None):
            '''
            For starting, make sure that it's over a week from the beginning of the month
            For every, pick only one of minutes, hours, days, weeks, months or years
            For ending, the further away it is from starting, the slower the tests run
            Full coverage requires over a year of separation, but that's painfully slow.
            '''

            if every.years:
                ts = datetime(starting.year, 1, 1)
            elif every.months:
                ts = datetime(starting.year, starting.month, 1)
            elif every.days:
                ts = datetime(starting.year, starting.month, starting.day)
            elif every.hours:
                ts = datetime(starting.year, starting.month, starting.day, starting.hour)
            elif every.minutes:
                ts = datetime(starting.year, starting.month, starting.day, starting.hour, 0)
            else:
                raise NotImplementedError("not sure what you're trying to do here")

            fake_files = []
            count = 0
            while ending < ts:
                fake_files.append(ts.strftime(format=format))
                count += 1
                if maxfiles and maxfiles == 'all' or maxfiles and count >= maxfiles:
                    break
                ts -= every
            return fake_files

        fake_name = '/some/dir/name'
        fake_retain = {
            'most_recent': 2,
            'first_of_hour': 4,
            'first_of_day': 7,
            'first_of_week': 6,
            'first_of_month': 6,
            'first_of_year': 'all',
        }
        fake_strptime_format = 'example_name_%Y%m%dT%H%M%S.tar.bz2'
        fake_matching_file_list = generate_fake_files()
        # Add some files which do not match fake_strptime_format
        fake_no_match_file_list = generate_fake_files(format='no_match_%Y%m%dT%H%M%S.tar.bz2',
                                                      every=relativedelta(days=1))

        def lstat_side_effect(path):
            import re
            from time import mktime
            x = re.match(r'^[^\d]*(\d{8}T\d{6})\.tar\.bz2$', path).group(1)
            ts = mktime(datetime.strptime(x, '%Y%m%dT%H%M%S').timetuple())
            return {'st_atime': 0.0, 'st_ctime': 0.0, 'st_gid': 0,
                    'st_mode': 33188, 'st_mtime': ts,
                    'st_nlink': 1, 'st_size': 0, 'st_uid': 0,
                   }

        mock_t = MagicMock(return_value=True)
        mock_f = MagicMock(return_value=False)
        mock_lstat = MagicMock(side_effect=lstat_side_effect)
        mock_remove = MagicMock()

        def run_checks(isdir=mock_t, strptime_format=None, test=False):
            expected_ret = {
                    'name': fake_name,
                    'changes': {'retained': [], 'deleted': [], 'ignored': []},
                    'pchanges': {'retained': [], 'deleted': [], 'ignored': []},
                    'result': True,
                    'comment': 'Name provided to file.retention must be a directory',
                }
            if strptime_format:
                fake_file_list = sorted(fake_matching_file_list + fake_no_match_file_list)
            else:
                fake_file_list = sorted(fake_matching_file_list)
            mock_readdir = MagicMock(return_value=fake_file_list)

            with patch.dict(filestate.__opts__, {'test': test}):
                with patch.object(os.path, 'isdir', isdir):
                    mock_readdir.reset_mock()
                    with patch.dict(filestate.__salt__, {'file.readdir': mock_readdir}):
                        with patch.dict(filestate.__salt__, {'file.lstat': mock_lstat}):
                            mock_remove.reset_mock()
                            with patch.dict(filestate.__salt__, {'file.remove': mock_remove}):
                                if strptime_format:
                                    actual_ret = filestate.retention_schedule(fake_name, fake_retain,
                                                                              strptime_format=fake_strptime_format)
                                else:
                                    actual_ret = filestate.retention_schedule(fake_name, fake_retain)

            if not isdir():
                mock_readdir.assert_has_calls([])
                expected_ret['result'] = False
            else:
                mock_readdir.assert_called_once_with(fake_name)
                ignored_files = fake_no_match_file_list if strptime_format else []
                retained_files = set(generate_fake_files(maxfiles=fake_retain['most_recent']))
                junk_list = [('first_of_hour', relativedelta(hours=1)),
                             ('first_of_day', relativedelta(days=1)),
                             ('first_of_week', relativedelta(weeks=1)),
                             ('first_of_month', relativedelta(months=1)),
                             ('first_of_year', relativedelta(years=1))]
                for retainable, retain_interval in junk_list:
                    new_retains = set(generate_fake_files(maxfiles=fake_retain[retainable], every=retain_interval))
                    # if we generate less than the number of files expected,
                    # then the oldest file will also be retained
                    # (correctly, since it's the first in it's category)
                    if fake_retain[retainable] == 'all' or len(new_retains) < fake_retain[retainable]:
                        new_retains.add(fake_file_list[0])
                    retained_files |= new_retains

                deleted_files = sorted(list(set(fake_file_list) - retained_files - set(ignored_files)), reverse=True)
                retained_files = sorted(list(retained_files), reverse=True)
                changes = {'retained': retained_files, 'deleted': deleted_files, 'ignored': ignored_files}
                expected_ret['pchanges'] = changes
                if test:
                    expected_ret['result'] = None
                    expected_ret['comment'] = ('{0} backups would have been removed from {1}.\n'
                                               ''.format(len(deleted_files), fake_name))
                else:
                    expected_ret['comment'] = ('{0} backups were removed from {1}.\n'
                                               ''.format(len(deleted_files), fake_name))
                    expected_ret['changes'] = changes
                    mock_remove.assert_has_calls(
                            [call(os.path.join(fake_name, x)) for x in deleted_files],
                            any_order=True
                        )

            self.assertDictEqual(actual_ret, expected_ret)

        run_checks(isdir=mock_f)
        run_checks()
        run_checks(test=True)
        run_checks(strptime_format=fake_strptime_format)
        run_checks(strptime_format=fake_strptime_format, test=True)


class TestFindKeepFiles(TestCase):

    @skipIf(salt.utils.platform.is_windows(), 'Do not run on Windows')
    def test__find_keep_files_unix(self):
        keep = filestate._find_keep_files(
            '/test/parent_folder',
            ['/test/parent_folder/meh.txt']
        )
        expected = [
            '/',
            '/test',
            '/test/parent_folder',
            '/test/parent_folder/meh.txt',
        ]
        actual = sorted(list(keep))
        assert actual == expected, actual

    @skipIf(not salt.utils.platform.is_windows(), 'Only run on Windows')
    def test__find_keep_files_win32(self):
        '''
        Test _find_keep_files. The `_find_keep_files` function is only called by
        _clean_dir, so case doesn't matter. Should return all lower case.
        '''
        keep = filestate._find_keep_files(
            'c:\\test\\parent_folder',
            ['C:\\test\\parent_folder\\meh-1.txt',
             'C:\\Test\\Parent_folder\\Meh-2.txt']
        )
        expected = [
            'c:\\',
            'c:\\test',
            'c:\\test\\parent_folder',
            'c:\\test\\parent_folder\\meh-1.txt',
            'c:\\test\\parent_folder\\meh-2.txt']
        actual = sorted(list(keep))
<<<<<<< HEAD
        assert actual == expected, actual


class TestFileTidied(TestCase):
    def setUp(self):
        setattr(filestate, '__opts__', {})
        setattr(filestate, '__salt__', {})

    def tearDown(self):
        delattr(filestate, '__opts__')
        delattr(filestate, '__salt__')

    def test__tidied(self):
        name = os.sep + 'test'
        if salt.utils.platform.is_windows():
            name = 'c:' + name
        walker = [
            (os.path.join('test', 'test1'), [], ['file1']),
            (os.path.join('test', 'test2', 'test3'), [], []),
            (os.path.join('test', 'test2'), ['test3'], ['file2']),
            ('test', ['test1', 'test2'], ['file3'])]
        today_delta = datetime.today() - datetime.utcfromtimestamp(0)
        remove = MagicMock(name='file.remove')
        with patch('os.walk', return_value=walker), \
                patch('os.path.islink', return_value=False), \
                patch('os.path.getatime', return_value=today_delta.total_seconds()), \
                patch('os.path.getsize', return_value=10), \
                patch.dict(filestate.__opts__, {'test': False}), \
                patch.dict(filestate.__salt__, {'file.remove': remove}), \
                patch('os.path.isdir', return_value=True):
            ret = filestate.tidied(name=name)
        exp = {
            'name': name,
            'changes': {
                'removed': [
                    os.path.join('test', 'test1', 'file1'),
                    os.path.join('test', 'test2', 'file2'),
                    os.path.join('test', 'file3')]},
            'pchanges': {},
            'result': True,
            'comment': 'Removed 3 files or directories from directory {0}'.format(name),
        }
        self.assertDictEqual(exp, ret)
        assert remove.call_count == 3

        remove.reset_mock()
        with patch('os.walk', return_value=walker), \
                patch('os.path.islink', return_value=False), \
                patch('os.path.getatime', return_value=today_delta.total_seconds()), \
                patch('os.path.getsize', return_value=10), \
                patch.dict(filestate.__opts__, {'test': False}), \
                patch.dict(filestate.__salt__, {'file.remove': remove}), \
                patch('os.path.isdir', return_value=True):
            ret = filestate.tidied(name=name, rmdirs=True)
        exp = {
            'name': name,
            'changes': {
                'removed': [
                    os.path.join('test', 'test1', 'file1'),
                    os.path.join('test', 'test2', 'file2'),
                    os.path.join('test', 'test2', 'test3'),
                    os.path.join('test', 'file3'),
                    os.path.join('test', 'test1'),
                    os.path.join('test', 'test2')]},
            'pchanges': {},
            'result': True,
            'comment': 'Removed 6 files or directories from directory {0}'.format(name),
        }
        self.assertDictEqual(exp, ret)
        assert remove.call_count == 6

    def test__bad_input(self):
        exp = {
            'name': 'test/',
            'changes': {},
            'pchanges': {},
            'result': False,
            'comment': 'Specified file test/ is not an absolute path',
        }
        assert filestate.tidied(name='test/') == exp
        exp = {
            'name': '/bad-directory-name/',
            'changes': {},
            'pchanges': {},
            'result': False,
            'comment': '/bad-directory-name/ does not exist or is not a directory.',
        }
        assert filestate.tidied(name='/bad-directory-name/') == exp
=======
        self.assertListEqual(actual, expected)
>>>>>>> 7e3e71ca
<|MERGE_RESOLUTION|>--- conflicted
+++ resolved
@@ -1934,8 +1934,7 @@
             'c:\\test\\parent_folder\\meh-1.txt',
             'c:\\test\\parent_folder\\meh-2.txt']
         actual = sorted(list(keep))
-<<<<<<< HEAD
-        assert actual == expected, actual
+        self.assertListEqual(actual, expected)
 
 
 class TestFileTidied(TestCase):
@@ -2022,7 +2021,4 @@
             'result': False,
             'comment': '/bad-directory-name/ does not exist or is not a directory.',
         }
-        assert filestate.tidied(name='/bad-directory-name/') == exp
-=======
-        self.assertListEqual(actual, expected)
->>>>>>> 7e3e71ca
+        assert filestate.tidied(name='/bad-directory-name/') == exp