# -*- coding: utf-8 -*-
'''
    :codeauthor: :email:`Jayesh Kariya <jayeshk@saltstack.com>`
'''

# Import Python Libs
from __future__ import absolute_import

# Import Salt Testing Libs
from salttesting import TestCase, skipIf
from salttesting.mock import (
    MagicMock,
    patch,
    NO_MOCK,
    NO_MOCK_REASON
)

from salttesting.helpers import ensure_in_syspath

ensure_in_syspath('../../')

# Import Salt Libs
from salt.modules import rabbitmq
from salt.exceptions import CommandExecutionError

# Globals
rabbitmq.__salt__ = {}


@skipIf(NO_MOCK, NO_MOCK_REASON)
class RabbitmqTestCase(TestCase):
    '''
    Test cases for salt.modules.rabbitmq
    '''
    # 'list_users' function tests: 1

    def test_list_users(self):
        '''
        Test if it return a list of users based off of rabbitmqctl user_list.
        '''
        mock_run = MagicMock(return_value='Listing users ...\nguest\t[administrator]\n')
        with patch.dict(rabbitmq.__salt__, {'cmd.run': mock_run}):
            self.assertDictEqual(rabbitmq.list_users(), {'guest': set(['administrator'])})

<<<<<<< HEAD
    def test_list_users_with_warning(self):
        '''
        Test if having a leading WARNING returns the user_list anyway.
        '''
        rtn_val = '\n'.join([
            'WARNING: ignoring /etc/rabbitmq/rabbitmq.conf -- location has moved to /etc/rabbitmq/rabbitmq-env.conf',
            'Listing users ...',
            'guest\t[administrator]\n',
        ])
        mock_run = MagicMock(return_value=rtn_val)
        with patch.dict(rabbitmq.__salt__, {'cmd.run': mock_run}):
            self.assertDictEqual(rabbitmq.list_users(), {'guest': set(['administrator'])})

    # 'list_vhosts' function tests: 3
=======
    # 'list_vhosts' function tests: 1
>>>>>>> eba00286

    def test_list_vhosts(self):
        '''
        Test if it return a list of vhost based on rabbitmqctl list_vhosts.
        '''
        mock_run = MagicMock(return_value='...\nsaltstack\n...')
        with patch.dict(rabbitmq.__salt__, {'cmd.run': mock_run}):
            self.assertListEqual(rabbitmq.list_vhosts(), ['...', 'saltstack', '...'])

    # 'user_exists' function tests: 2

    def test_user_exists_negative(self):
        '''
        Negative test of whether rabbitmq-internal user exists based
        on rabbitmqctl list_users.
        '''
        mock_run = MagicMock(return_value='Listing users ...\nsaltstack\t[administrator]\n...done')
        with patch.dict(rabbitmq.__salt__, {'cmd.run': mock_run}):
            self.assertFalse(rabbitmq.user_exists('rabbit_user'))

    def test_user_exists(self):
        '''
        Test whether a given rabbitmq-internal user exists based
        on rabbitmqctl list_users.
        '''
        mock_run = MagicMock(return_value='Listing users ...\nsaltstack\t[administrator]\n...done')
        with patch.dict(rabbitmq.__salt__, {'cmd.run': mock_run}):
            self.assertTrue(rabbitmq.user_exists('saltstack'))

    # 'vhost_exists' function tests: 1

    def test_vhost_exists(self):
        '''
        Test if it return whether the vhost exists based
        on rabbitmqctl list_vhosts.
        '''
        mock_run = MagicMock(return_value='Listing vhosts ...\nsaltstack')
        with patch.dict(rabbitmq.__salt__, {'cmd.run': mock_run}):
            self.assertTrue(rabbitmq.vhost_exists('saltstack'))

    # 'add_user' function tests: 1

    def test_add_user(self):
        '''
        Test if it add a rabbitMQ user via rabbitmqctl
        user_add <user> <password>
        '''
        mock_run = MagicMock(return_value='saltstack')
        with patch.dict(rabbitmq.__salt__, {'cmd.run': mock_run}):
            self.assertDictEqual(rabbitmq.add_user('saltstack'),
                                 {'Added': 'saltstack'})

        mock_run = MagicMock(return_value='Error')
        with patch.dict(rabbitmq.__salt__, {'cmd.run': mock_run}):
            with patch.object(rabbitmq, 'clear_password',
                              return_value={'Error': 'Error', 'retcode': 1}):
                self.assertRaises(CommandExecutionError, rabbitmq.add_user, 'saltstack')

    # 'delete_user' function tests: 1

    def test_delete_user(self):
        '''
        Test if it deletes a user via rabbitmqctl delete_user.
        '''
        mock_run = MagicMock(return_value='saltstack')
        with patch.dict(rabbitmq.__salt__, {'cmd.run': mock_run}):
            self.assertDictEqual(rabbitmq.delete_user('saltstack'),
                                 {'Deleted': 'saltstack'})

    # 'change_password' function tests: 1

    def test_change_password(self):
        '''
        Test if it changes a user's password.
        '''
        mock_run = MagicMock(return_value='saltstack')
        with patch.dict(rabbitmq.__salt__, {'cmd.run': mock_run}):
            self.assertDictEqual(rabbitmq.change_password('saltstack',
                                                          'salt@123'),
                                 {'Password Changed': 'saltstack'})

    # 'clear_password' function tests: 1

    def test_clear_password(self):
        '''
        Test if it removes a user's password.
        '''
        mock_run = MagicMock(return_value='saltstack')
        with patch.dict(rabbitmq.__salt__, {'cmd.run': mock_run}):
            self.assertDictEqual(rabbitmq.clear_password('saltstack'),
                                 {'Password Cleared': 'saltstack'})

    # 'add_vhost' function tests: 1

    def test_add_vhost(self):
        '''
        Test if it adds a vhost via rabbitmqctl add_vhost.
        '''
        mock_run = MagicMock(return_value='saltstack')
        with patch.dict(rabbitmq.__salt__, {'cmd.run': mock_run}):
            self.assertDictEqual(rabbitmq.add_vhost('saltstack'),
                                 {'Added': 'saltstack'})

    # 'delete_vhost' function tests: 1

    def test_delete_vhost(self):
        '''
        Test if it deletes a vhost rabbitmqctl delete_vhost.
        '''
        mock_run = MagicMock(return_value='saltstack')
        with patch.dict(rabbitmq.__salt__, {'cmd.run': mock_run}):
            self.assertDictEqual(rabbitmq.delete_vhost('saltstack'),
                                 {'Deleted': 'saltstack'})

    # 'set_permissions' function tests: 1

    def test_set_permissions(self):
        '''
        Test if it sets permissions for vhost via rabbitmqctl set_permissions.
        '''
        mock_run = MagicMock(return_value='saltstack')
        with patch.dict(rabbitmq.__salt__, {'cmd.run': mock_run}):
            self.assertDictEqual(rabbitmq.set_permissions('myvhost', 'myuser'),
                                 {'Permissions Set': 'saltstack'})

    # 'list_user_permissions' function tests: 1

    def test_list_user_permissions(self):
        '''
        Test if it list permissions for a user
        via rabbitmqctl list_user_permissions.
        '''
        mock_run = MagicMock(return_value='Listing stuff ...\nsaltstack\tsaltstack\n...done')
        with patch.dict(rabbitmq.__salt__, {'cmd.run': mock_run}):
            self.assertDictEqual(rabbitmq.list_user_permissions('myuser'),
                                 {'saltstack': ['saltstack']})

    # 'set_user_tags' function tests: 1

    def test_set_user_tags(self):
        '''
        Test if it add user tags via rabbitmqctl set_user_tags.
        '''
        mock_run = MagicMock(return_value='saltstack')
        with patch.dict(rabbitmq.__salt__, {'cmd.run': mock_run}):
            self.assertDictEqual(rabbitmq.set_user_tags('myadmin', 'admin'),
                                 {'Tag(s) set': 'saltstack'})

    # 'status' function tests: 1

    def test_status(self):
        '''
        Test if it return rabbitmq status.
        '''
        mock_run = MagicMock(return_value='saltstack')
        with patch.dict(rabbitmq.__salt__, {'cmd.run': mock_run}):
            self.assertEqual(rabbitmq.status(), 'saltstack')

    # 'cluster_status' function tests: 1

    def test_cluster_status(self):
        '''
        Test if it return rabbitmq cluster_status.
        '''
        mock_run = MagicMock(return_value='saltstack')
        with patch.dict(rabbitmq.__salt__, {'cmd.run': mock_run}):
            self.assertEqual(rabbitmq.cluster_status(), 'saltstack')

    # 'join_cluster' function tests: 1

    def test_join_cluster(self):
        '''
        Test if it join a rabbit cluster.
        '''
        mock_run = MagicMock(return_value='saltstack')
        with patch.dict(rabbitmq.__salt__, {'cmd.run': mock_run}):
            self.assertDictEqual(rabbitmq.join_cluster('rabbit.example.com'),
                                 {'Join': 'saltstack'})

    # 'stop_app' function tests: 1

    def test_stop_app(self):
        '''
        Test if it stops the RabbitMQ application,
        leaving the Erlang node running.
        '''
        mock_run = MagicMock(return_value='saltstack')
        with patch.dict(rabbitmq.__salt__, {'cmd.run': mock_run}):
            self.assertEqual(rabbitmq.stop_app(), 'saltstack')

    # 'start_app' function tests: 1

    def test_start_app(self):
        '''
        Test if it start the RabbitMQ application.
        '''
        mock_run = MagicMock(return_value='saltstack')
        with patch.dict(rabbitmq.__salt__, {'cmd.run': mock_run}):
            self.assertEqual(rabbitmq.start_app(), 'saltstack')

    # 'reset' function tests: 1

    def test_reset(self):
        '''
        Test if it return a RabbitMQ node to its virgin state
        '''
        mock_run = MagicMock(return_value='saltstack')
        with patch.dict(rabbitmq.__salt__, {'cmd.run': mock_run}):
            self.assertEqual(rabbitmq.reset(), 'saltstack')

    # 'force_reset' function tests: 1

    def test_force_reset(self):
        '''
        Test if it forcefully Return a RabbitMQ node to its virgin state
        '''
        mock_run = MagicMock(return_value='saltstack')
        with patch.dict(rabbitmq.__salt__, {'cmd.run': mock_run}):
            self.assertEqual(rabbitmq.force_reset(), 'saltstack')

    # 'list_queues' function tests: 1

    def test_list_queues(self):
        '''
        Test if it returns queue details of the / virtual host
        '''
        mock_run = MagicMock(return_value='saltstack')
        with patch.dict(rabbitmq.__salt__, {'cmd.run': mock_run}):
            self.assertEqual(rabbitmq.list_queues(), 'saltstack')

    # 'list_queues_vhost' function tests: 1

    def test_list_queues_vhost(self):
        '''
        Test if it returns queue details of specified virtual host.
        '''
        mock_run = MagicMock(return_value='saltstack')
        with patch.dict(rabbitmq.__salt__, {'cmd.run': mock_run}):
            self.assertEqual(rabbitmq.list_queues_vhost('consumers'),
                             'saltstack')

    # 'list_policies' function tests: 1

    def test_list_policies(self):
        '''
        Test if it return a dictionary of policies nested by vhost
        and name based on the data returned from rabbitmqctl list_policies.
        '''
        mock_run = MagicMock(return_value='saltstack')
        with patch.dict(rabbitmq.__salt__, {'cmd.run': mock_run}):
            self.assertDictEqual(rabbitmq.list_policies(), {})

    # 'set_policy' function tests: 1

    def test_set_policy(self):
        '''
        Test if it set a policy based on rabbitmqctl set_policy.
        '''
        mock_run = MagicMock(return_value='saltstack')
        with patch.dict(rabbitmq.__salt__, {'cmd.run': mock_run}):
            self.assertDictEqual(rabbitmq.set_policy('/', 'HA', '.*',
                                                     '{"ha-mode": "all"}'),
                                 {'Set': 'saltstack'})

    # 'delete_policy' function tests: 1

    def test_delete_policy(self):
        '''
        Test if it delete a policy based on rabbitmqctl clear_policy.
        '''
        mock_run = MagicMock(return_value='saltstack')
        with patch.dict(rabbitmq.__salt__, {'cmd.run': mock_run}):
            self.assertDictEqual(rabbitmq.delete_policy('/', 'HA'),
                                 {'Deleted': 'saltstack'})

    # 'policy_exists' function tests: 1

    def test_policy_exists(self):
        '''
        Test if it return whether the policy exists
        based on rabbitmqctl list_policies.
        '''
        mock_run = MagicMock(return_value='saltstack')
        with patch.dict(rabbitmq.__salt__, {'cmd.run': mock_run}):
            self.assertFalse(rabbitmq.policy_exists('/', 'HA'))

    # 'plugin_is_enabled' function tests: 1

    def test_plugin_is_enabled(self):
        '''
        Test if it return whether the plugin is enabled.
        '''
        mock_run = MagicMock(return_value={'retcode': 0, 'stdout': 'saltstack'})
        mock_pkg = MagicMock(return_value='')
        with patch.dict(rabbitmq.__salt__, {'cmd.run_all': mock_run,
                                            'pkg.version': mock_pkg}):
            self.assertTrue(rabbitmq.plugin_is_enabled('salt'))

    # 'enable_plugin' function tests: 1

    def test_enable_plugin(self):
        '''
        Test if it enable a RabbitMQ plugin via the rabbitmq-plugins command.
        '''
        mock_run = MagicMock(return_value='saltstack')
        mock_pkg = MagicMock(return_value='')
        with patch.dict(rabbitmq.__salt__, {'cmd.run_all': mock_run,
                                            'pkg.version': mock_pkg}):
            self.assertDictEqual(rabbitmq.enable_plugin('salt'),
                                 {'Enabled': 'saltstack'})

    # 'disable_plugin' function tests: 1

    def test_disable_plugin(self):
        '''
        Test if it disable a RabbitMQ plugin via the rabbitmq-plugins command.
        '''
        mock_run = MagicMock(return_value='saltstack')
        mock_pkg = MagicMock(return_value='')
        with patch.dict(rabbitmq.__salt__, {'cmd.run_all': mock_run,
                                            'pkg.version': mock_pkg}):
            self.assertDictEqual(rabbitmq.disable_plugin('salt'),
                                 {'Disabled': 'saltstack'})


if __name__ == '__main__':
    from integration import run_tests
    run_tests(RabbitmqTestCase, needs_daemon=False)<|MERGE_RESOLUTION|>--- conflicted
+++ resolved
@@ -42,7 +42,8 @@
         with patch.dict(rabbitmq.__salt__, {'cmd.run': mock_run}):
             self.assertDictEqual(rabbitmq.list_users(), {'guest': set(['administrator'])})
 
-<<<<<<< HEAD
+    # 'list_users_with_warning' function tests: 1
+
     def test_list_users_with_warning(self):
         '''
         Test if having a leading WARNING returns the user_list anyway.
@@ -56,10 +57,7 @@
         with patch.dict(rabbitmq.__salt__, {'cmd.run': mock_run}):
             self.assertDictEqual(rabbitmq.list_users(), {'guest': set(['administrator'])})
 
-    # 'list_vhosts' function tests: 3
-=======
     # 'list_vhosts' function tests: 1
->>>>>>> eba00286
 
     def test_list_vhosts(self):
         '''
